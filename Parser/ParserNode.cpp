--- conflicted
+++ resolved
@@ -4186,16 +4186,6 @@
 }
 
 void ShowCreateTableStmt::execute(const Catalog_Namespace::SessionInfo& session) {
-<<<<<<< HEAD
-  auto& catalog = session.getCatalog();
-  const TableDescriptor* td = catalog.getMetadataForTable(*table_);
-  if (!td) {
-    throw std::runtime_error("table not found: " + *table_);
-  }
-  create_stmt_ = catalog.dumpCreateTable(td);
-  std::regex regex("@T");
-  create_stmt_ = std::regex_replace(create_stmt_, regex, *table_);
-=======
   using namespace Catalog_Namespace;
 
   const auto execute_read_lock = mapd_shared_lock<mapd_shared_mutex>(
@@ -4223,7 +4213,6 @@
   }
 
   create_stmt_ = catalog.dumpCreateTable(td);
->>>>>>> 94d66a3a
 }
 
 void ExportQueryStmt::execute(const Catalog_Namespace::SessionInfo& session) {
