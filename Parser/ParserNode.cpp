/*
 * Copyright 2017 MapD Technologies, Inc.
 *
 * Licensed under the Apache License, Version 2.0 (the "License");
 * you may not use this file except in compliance with the License.
 * You may obtain a copy of the License at
 *
 *     http://www.apache.org/licenses/LICENSE-2.0
 *
 * Unless required by applicable law or agreed to in writing, software
 * distributed under the License is distributed on an "AS IS" BASIS,
 * WITHOUT WARRANTIES OR CONDITIONS OF ANY KIND, either express or implied.
 * See the License for the specific language governing permissions and
 * limitations under the License.
 */

/**
 * @file    ParserNode.cpp
 * @author  Wei Hong <wei@map-d.com>
 * @brief   Functions for ParserNode classes
 *
 * Copyright (c) 2014 MapD Technologies, Inc.  All rights reserved.
 **/

#include "ParserNode.h"

#include <boost/algorithm/string.hpp>
#include <boost/core/null_deleter.hpp>
#include <boost/filesystem.hpp>
#include <boost/function.hpp>

#include <rapidjson/document.h>
#include <rapidjson/stringbuffer.h>
#include <rapidjson/writer.h>

#include <cassert>
#include <cmath>
#include <limits>
#include <random>
#include <stdexcept>
#include <type_traits>
#include <typeinfo>

<<<<<<< HEAD
#include "Utils/Threading.h"
=======
#include "Analyzer/RangeTableEntry.h"
#include "Catalog/Catalog.h"
#include "Catalog/SharedDictionaryValidator.h"
#include "Fragmenter/InsertOrderFragmenter.h"
#include "Fragmenter/SortedOrderFragmenter.h"
#include "Fragmenter/TargetValueConvertersFactories.h"
#include "Import/Importer.h"
#include "LockMgr/LockMgr.h"
#include "QueryEngine/CalciteAdapter.h"
#include "QueryEngine/Execute.h"
#include "QueryEngine/ExtensionFunctionsWhitelist.h"
#include "QueryEngine/RelAlgExecutor.h"
#include "ReservedKeywords.h"
#include "Shared/StringTransform.h"
#include "Shared/TimeGM.h"
#include "Shared/geo_compression.h"
#include "Shared/geo_types.h"
#include "Shared/mapd_glob.h"
#include "Shared/measure.h"
#include "Shared/shard_key.h"
#include "TableArchiver/TableArchiver.h"
#include "gen-cpp/CalciteServer.h"
#include "parser.h"
>>>>>>> 1815cb26

size_t g_leaf_count{0};
bool g_test_drop_column_rollback{false};
extern bool g_enable_experimental_string_functions;
extern bool g_enable_fsi;

using Catalog_Namespace::SysCatalog;
using namespace std::string_literals;

using TableDefFuncPtr = boost::function<void(TableDescriptor&,
                                             const NameValueAssign*,
                                             const std::list<ColumnDescriptor>& columns)>;

namespace Parser {
std::shared_ptr<Analyzer::Expr> NullLiteral::analyze(
    const Catalog_Namespace::Catalog& catalog,
    Analyzer::Query& query,
    TlistRefType allow_tlist_ref) const {
  return makeExpr<Analyzer::Constant>(kNULLT, true);
}

std::shared_ptr<Analyzer::Expr> StringLiteral::analyze(
    const Catalog_Namespace::Catalog& catalog,
    Analyzer::Query& query,
    TlistRefType allow_tlist_ref) const {
  return analyzeValue(*stringval);
}

std::shared_ptr<Analyzer::Expr> StringLiteral::analyzeValue(
    const std::string& stringval) {
  SQLTypeInfo ti(kVARCHAR, stringval.length(), 0, true);
  Datum d;
  d.stringval = new std::string(stringval);
  return makeExpr<Analyzer::Constant>(ti, false, d);
}

std::shared_ptr<Analyzer::Expr> IntLiteral::analyze(
    const Catalog_Namespace::Catalog& catalog,
    Analyzer::Query& query,
    TlistRefType allow_tlist_ref) const {
  return analyzeValue(intval);
}

std::shared_ptr<Analyzer::Expr> IntLiteral::analyzeValue(const int64_t intval) {
  SQLTypes t;
  Datum d;
  if (intval >= INT16_MIN && intval <= INT16_MAX) {
    t = kSMALLINT;
    d.smallintval = (int16_t)intval;
  } else if (intval >= INT32_MIN && intval <= INT32_MAX) {
    t = kINT;
    d.intval = (int32_t)intval;
  } else {
    t = kBIGINT;
    d.bigintval = intval;
  }
  return makeExpr<Analyzer::Constant>(t, false, d);
}

std::shared_ptr<Analyzer::Expr> FixedPtLiteral::analyze(
    const Catalog_Namespace::Catalog& catalog,
    Analyzer::Query& query,
    TlistRefType allow_tlist_ref) const {
  SQLTypeInfo ti(kNUMERIC, 0, 0, false);
  Datum d = StringToDatum(*fixedptval, ti);
  return makeExpr<Analyzer::Constant>(ti, false, d);
}

std::shared_ptr<Analyzer::Expr> FixedPtLiteral::analyzeValue(const int64_t numericval,
                                                             const int scale,
                                                             const int precision) {
  SQLTypeInfo ti(kNUMERIC, 0, 0, false);
  ti.set_scale(scale);
  ti.set_precision(precision);
  Datum d;
  d.bigintval = numericval;
  return makeExpr<Analyzer::Constant>(ti, false, d);
}

std::shared_ptr<Analyzer::Expr> FloatLiteral::analyze(
    const Catalog_Namespace::Catalog& catalog,
    Analyzer::Query& query,
    TlistRefType allow_tlist_ref) const {
  Datum d;
  d.floatval = floatval;
  return makeExpr<Analyzer::Constant>(kFLOAT, false, d);
}

std::shared_ptr<Analyzer::Expr> DoubleLiteral::analyze(
    const Catalog_Namespace::Catalog& catalog,
    Analyzer::Query& query,
    TlistRefType allow_tlist_ref) const {
  Datum d;
  d.doubleval = doubleval;
  return makeExpr<Analyzer::Constant>(kDOUBLE, false, d);
}

std::shared_ptr<Analyzer::Expr> TimestampLiteral::analyze(
    const Catalog_Namespace::Catalog& catalog,
    Analyzer::Query& query,
    TlistRefType allow_tlist_ref) const {
  return get(timestampval_);
}

std::shared_ptr<Analyzer::Expr> TimestampLiteral::get(const int64_t timestampval) {
  Datum d;
  d.bigintval = timestampval;
  return makeExpr<Analyzer::Constant>(kTIMESTAMP, false, d);
}

std::shared_ptr<Analyzer::Expr> UserLiteral::analyze(
    const Catalog_Namespace::Catalog& catalog,
    Analyzer::Query& query,
    TlistRefType allow_tlist_ref) const {
  throw std::runtime_error("USER literal not supported yet.");
  return nullptr;
}

std::shared_ptr<Analyzer::Expr> ArrayLiteral::analyze(
    const Catalog_Namespace::Catalog& catalog,
    Analyzer::Query& query,
    TlistRefType allow_tlist_ref) const {
  SQLTypeInfo ti = SQLTypeInfo(kARRAY, true);
  bool set_subtype = true;
  std::list<std::shared_ptr<Analyzer::Expr>> value_exprs;
  for (auto& p : value_list) {
    auto e = p->analyze(catalog, query, allow_tlist_ref);
    CHECK(e);
    auto c = std::dynamic_pointer_cast<Analyzer::Constant>(e);
    if (c != nullptr && c->get_is_null()) {
      value_exprs.push_back(c);
      continue;
    }
    auto subtype = e->get_type_info().get_type();
    if (subtype == kNULLT) {
      // NULL element
    } else if (set_subtype) {
      ti.set_subtype(subtype);
      set_subtype = false;
    } else {
      if (ti.get_subtype() != subtype) {
        throw std::runtime_error("ARRAY element literals should be of the same type.");
      }
    }
    value_exprs.push_back(e);
  }
  std::shared_ptr<Analyzer::Expr> result =
      makeExpr<Analyzer::Constant>(ti, false, value_exprs);
  return result;
}

std::string ArrayLiteral::to_string() const {
  std::string str = "{";
  bool notfirst = false;
  for (auto& p : value_list) {
    if (notfirst) {
      str += ", ";
    } else {
      notfirst = true;
    }
    str += p->to_string();
  }
  str += "}";
  return str;
}

std::shared_ptr<Analyzer::Expr> OperExpr::analyze(
    const Catalog_Namespace::Catalog& catalog,
    Analyzer::Query& query,
    TlistRefType allow_tlist_ref) const {
  auto left_expr = left->analyze(catalog, query, allow_tlist_ref);
  const auto& left_type = left_expr->get_type_info();
  if (right == nullptr) {
    return makeExpr<Analyzer::UOper>(
        left_type, left_expr->get_contains_agg(), optype, left_expr->decompress());
  }
  if (optype == kARRAY_AT) {
    if (left_type.get_type() != kARRAY) {
      throw std::runtime_error(left->to_string() + " is not of array type.");
    }
    auto right_expr = right->analyze(catalog, query, allow_tlist_ref);
    const auto& right_type = right_expr->get_type_info();
    if (!right_type.is_integer()) {
      throw std::runtime_error(right->to_string() + " is not of integer type.");
    }
    return makeExpr<Analyzer::BinOper>(
        left_type.get_elem_type(), false, kARRAY_AT, kONE, left_expr, right_expr);
  }
  auto right_expr = right->analyze(catalog, query, allow_tlist_ref);
  return normalize(optype, opqualifier, left_expr, right_expr);
}

std::shared_ptr<Analyzer::Expr> OperExpr::normalize(
    const SQLOps optype,
    const SQLQualifier qual,
    std::shared_ptr<Analyzer::Expr> left_expr,
    std::shared_ptr<Analyzer::Expr> right_expr) {
  if (left_expr->get_type_info().is_date_in_days() ||
      right_expr->get_type_info().is_date_in_days()) {
    // Do not propogate encoding
    left_expr = left_expr->decompress();
    right_expr = right_expr->decompress();
  }
  const auto& left_type = left_expr->get_type_info();
  auto right_type = right_expr->get_type_info();
  if (qual != kONE) {
    // subquery not supported yet.
    CHECK(!std::dynamic_pointer_cast<Analyzer::Subquery>(right_expr));
    if (right_type.get_type() != kARRAY) {
      throw std::runtime_error(
          "Existential or universal qualifiers can only be used in front of a subquery "
          "or an "
          "expression of array type.");
    }
    right_type = right_type.get_elem_type();
  }
  SQLTypeInfo new_left_type;
  SQLTypeInfo new_right_type;
  auto result_type = Analyzer::BinOper::analyze_type_info(
      optype, left_type, right_type, &new_left_type, &new_right_type);
  if (result_type.is_timeinterval()) {
    return makeExpr<Analyzer::BinOper>(
        result_type, false, optype, qual, left_expr, right_expr);
  }
  if (left_type != new_left_type) {
    left_expr = left_expr->add_cast(new_left_type);
  }
  if (right_type != new_right_type) {
    if (qual == kONE) {
      right_expr = right_expr->add_cast(new_right_type);
    } else {
      right_expr = right_expr->add_cast(new_right_type.get_array_type());
    }
  }
  auto check_compression = IS_COMPARISON(optype);
  if (check_compression) {
    if (new_left_type.get_compression() == kENCODING_DICT &&
        new_right_type.get_compression() == kENCODING_DICT &&
        new_left_type.get_comp_param() == new_right_type.get_comp_param()) {
      // do nothing
    } else if (new_left_type.get_compression() == kENCODING_DICT &&
               new_right_type.get_compression() == kENCODING_NONE) {
      SQLTypeInfo ti(new_right_type);
      ti.set_compression(new_left_type.get_compression());
      ti.set_comp_param(new_left_type.get_comp_param());
      ti.set_fixed_size();
      right_expr = right_expr->add_cast(ti);
    } else if (new_right_type.get_compression() == kENCODING_DICT &&
               new_left_type.get_compression() == kENCODING_NONE) {
      SQLTypeInfo ti(new_left_type);
      ti.set_compression(new_right_type.get_compression());
      ti.set_comp_param(new_right_type.get_comp_param());
      ti.set_fixed_size();
      left_expr = left_expr->add_cast(ti);
    } else {
      left_expr = left_expr->decompress();
      right_expr = right_expr->decompress();
    }
  } else {
    left_expr = left_expr->decompress();
    right_expr = right_expr->decompress();
  }
  bool has_agg = (left_expr->get_contains_agg() || right_expr->get_contains_agg());
  return makeExpr<Analyzer::BinOper>(
      result_type, has_agg, optype, qual, left_expr, right_expr);
}

std::shared_ptr<Analyzer::Expr> SubqueryExpr::analyze(
    const Catalog_Namespace::Catalog& catalog,
    Analyzer::Query& query,
    TlistRefType allow_tlist_ref) const {
  throw std::runtime_error("Subqueries are not supported yet.");
  return nullptr;
}

std::shared_ptr<Analyzer::Expr> IsNullExpr::analyze(
    const Catalog_Namespace::Catalog& catalog,
    Analyzer::Query& query,
    TlistRefType allow_tlist_ref) const {
  auto arg_expr = arg->analyze(catalog, query, allow_tlist_ref);
  auto result = makeExpr<Analyzer::UOper>(kBOOLEAN, kISNULL, arg_expr);
  if (is_not) {
    result = makeExpr<Analyzer::UOper>(kBOOLEAN, kNOT, result);
  }
  return result;
}

std::shared_ptr<Analyzer::Expr> InSubquery::analyze(
    const Catalog_Namespace::Catalog& catalog,
    Analyzer::Query& query,
    TlistRefType allow_tlist_ref) const {
  throw std::runtime_error("Subqueries are not supported yet.");
  return nullptr;
}

std::shared_ptr<Analyzer::Expr> InValues::analyze(
    const Catalog_Namespace::Catalog& catalog,
    Analyzer::Query& query,
    TlistRefType allow_tlist_ref) const {
  auto arg_expr = arg->analyze(catalog, query, allow_tlist_ref);
  SQLTypeInfo ti = arg_expr->get_type_info();
  bool dict_comp = ti.get_compression() == kENCODING_DICT;
  std::list<std::shared_ptr<Analyzer::Expr>> value_exprs;
  for (auto& p : value_list) {
    auto e = p->analyze(catalog, query, allow_tlist_ref);
    if (ti != e->get_type_info()) {
      if (ti.is_string() && e->get_type_info().is_string()) {
        ti = Analyzer::BinOper::common_string_type(ti, e->get_type_info());
      } else if (ti.is_number() && e->get_type_info().is_number()) {
        ti = Analyzer::BinOper::common_numeric_type(ti, e->get_type_info());
      } else {
        throw std::runtime_error("IN expressions must contain compatible types.");
      }
    }
    if (dict_comp) {
      value_exprs.push_back(e->add_cast(arg_expr->get_type_info()));
    } else {
      value_exprs.push_back(e);
    }
  }
  if (!dict_comp) {
    arg_expr = arg_expr->decompress();
    arg_expr = arg_expr->add_cast(ti);
    std::list<std::shared_ptr<Analyzer::Expr>> cast_vals;
    for (auto p : value_exprs) {
      cast_vals.push_back(p->add_cast(ti));
    }
    value_exprs.swap(cast_vals);
  }
  std::shared_ptr<Analyzer::Expr> result =
      makeExpr<Analyzer::InValues>(arg_expr, value_exprs);
  if (is_not) {
    result = makeExpr<Analyzer::UOper>(kBOOLEAN, kNOT, result);
  }
  return result;
}

std::shared_ptr<Analyzer::Expr> BetweenExpr::analyze(
    const Catalog_Namespace::Catalog& catalog,
    Analyzer::Query& query,
    TlistRefType allow_tlist_ref) const {
  auto arg_expr = arg->analyze(catalog, query, allow_tlist_ref);
  auto lower_expr = lower->analyze(catalog, query, allow_tlist_ref);
  auto upper_expr = upper->analyze(catalog, query, allow_tlist_ref);
  SQLTypeInfo new_left_type, new_right_type;
  (void)Analyzer::BinOper::analyze_type_info(kGE,
                                             arg_expr->get_type_info(),
                                             lower_expr->get_type_info(),
                                             &new_left_type,
                                             &new_right_type);
  auto lower_pred =
      makeExpr<Analyzer::BinOper>(kBOOLEAN,
                                  kGE,
                                  kONE,
                                  arg_expr->add_cast(new_left_type)->decompress(),
                                  lower_expr->add_cast(new_right_type)->decompress());
  (void)Analyzer::BinOper::analyze_type_info(kLE,
                                             arg_expr->get_type_info(),
                                             lower_expr->get_type_info(),
                                             &new_left_type,
                                             &new_right_type);
  auto upper_pred = makeExpr<Analyzer::BinOper>(
      kBOOLEAN,
      kLE,
      kONE,
      arg_expr->deep_copy()->add_cast(new_left_type)->decompress(),
      upper_expr->add_cast(new_right_type)->decompress());
  std::shared_ptr<Analyzer::Expr> result =
      makeExpr<Analyzer::BinOper>(kBOOLEAN, kAND, kONE, lower_pred, upper_pred);
  if (is_not) {
    result = makeExpr<Analyzer::UOper>(kBOOLEAN, kNOT, result);
  }
  return result;
}

std::shared_ptr<Analyzer::Expr> CharLengthExpr::analyze(
    const Catalog_Namespace::Catalog& catalog,
    Analyzer::Query& query,
    TlistRefType allow_tlist_ref) const {
  auto arg_expr = arg->analyze(catalog, query, allow_tlist_ref);
  if (!arg_expr->get_type_info().is_string()) {
    throw std::runtime_error(
        "expression in char_length clause must be of a string type.");
  }
  std::shared_ptr<Analyzer::Expr> result =
      makeExpr<Analyzer::CharLengthExpr>(arg_expr->decompress(), calc_encoded_length);
  return result;
}

std::shared_ptr<Analyzer::Expr> CardinalityExpr::analyze(
    const Catalog_Namespace::Catalog& catalog,
    Analyzer::Query& query,
    TlistRefType allow_tlist_ref) const {
  auto arg_expr = arg->analyze(catalog, query, allow_tlist_ref);
  if (!arg_expr->get_type_info().is_array()) {
    throw std::runtime_error(
        "expression in cardinality clause must be of an array type.");
  }
  std::shared_ptr<Analyzer::Expr> result =
      makeExpr<Analyzer::CardinalityExpr>(arg_expr->decompress());
  return result;
}

void LikeExpr::check_like_expr(const std::string& like_str, char escape_char) {
  if (like_str.back() == escape_char) {
    throw std::runtime_error("LIKE pattern must not end with escape character.");
  }
}

bool LikeExpr::test_is_simple_expr(const std::string& like_str, char escape_char) {
  // if not bounded by '%' then not a simple string
  if (like_str.size() < 2 || like_str[0] != '%' || like_str[like_str.size() - 1] != '%') {
    return false;
  }
  // if the last '%' is escaped then not a simple string
  if (like_str[like_str.size() - 2] == escape_char &&
      like_str[like_str.size() - 3] != escape_char) {
    return false;
  }
  for (size_t i = 1; i < like_str.size() - 1; i++) {
    if (like_str[i] == '%' || like_str[i] == '_' || like_str[i] == '[' ||
        like_str[i] == ']') {
      if (like_str[i - 1] != escape_char) {
        return false;
      }
    }
  }
  return true;
}

void LikeExpr::erase_cntl_chars(std::string& like_str, char escape_char) {
  char prev_char = '\0';
  // easier to create new string of allowable chars
  // rather than erase chars from
  // existing string
  std::string new_str;
  for (char& cur_char : like_str) {
    if (cur_char == '%' || cur_char == escape_char) {
      if (prev_char != escape_char) {
        prev_char = cur_char;
        continue;
      }
    }
    new_str.push_back(cur_char);
    prev_char = cur_char;
  }
  like_str = new_str;
}

std::shared_ptr<Analyzer::Expr> LikeExpr::analyze(
    const Catalog_Namespace::Catalog& catalog,
    Analyzer::Query& query,
    TlistRefType allow_tlist_ref) const {
  auto arg_expr = arg->analyze(catalog, query, allow_tlist_ref);
  auto like_expr = like_string->analyze(catalog, query, allow_tlist_ref);
  auto escape_expr = escape_string == nullptr
                         ? nullptr
                         : escape_string->analyze(catalog, query, allow_tlist_ref);
  return LikeExpr::get(arg_expr, like_expr, escape_expr, is_ilike, is_not);
}

std::shared_ptr<Analyzer::Expr> LikeExpr::get(std::shared_ptr<Analyzer::Expr> arg_expr,
                                              std::shared_ptr<Analyzer::Expr> like_expr,
                                              std::shared_ptr<Analyzer::Expr> escape_expr,
                                              const bool is_ilike,
                                              const bool is_not) {
  if (!arg_expr->get_type_info().is_string()) {
    throw std::runtime_error("expression before LIKE must be of a string type.");
  }
  if (!like_expr->get_type_info().is_string()) {
    throw std::runtime_error("expression after LIKE must be of a string type.");
  }
  char escape_char = '\\';
  if (escape_expr != nullptr) {
    if (!escape_expr->get_type_info().is_string()) {
      throw std::runtime_error("expression after ESCAPE must be of a string type.");
    }
    if (!escape_expr->get_type_info().is_string()) {
      throw std::runtime_error("expression after ESCAPE must be of a string type.");
    }
    auto c = std::dynamic_pointer_cast<Analyzer::Constant>(escape_expr);
    if (c != nullptr && c->get_constval().stringval->length() > 1) {
      throw std::runtime_error("String after ESCAPE must have a single character.");
    }
    escape_char = (*c->get_constval().stringval)[0];
  }
  auto c = std::dynamic_pointer_cast<Analyzer::Constant>(like_expr);
  bool is_simple = false;
  if (c != nullptr) {
    std::string& pattern = *c->get_constval().stringval;
    if (is_ilike) {
      std::transform(pattern.begin(), pattern.end(), pattern.begin(), ::tolower);
    }
    check_like_expr(pattern, escape_char);
    is_simple = test_is_simple_expr(pattern, escape_char);
    if (is_simple) {
      erase_cntl_chars(pattern, escape_char);
    }
  }
  std::shared_ptr<Analyzer::Expr> result = makeExpr<Analyzer::LikeExpr>(
      arg_expr->decompress(), like_expr, escape_expr, is_ilike, is_simple);
  if (is_not) {
    result = makeExpr<Analyzer::UOper>(kBOOLEAN, kNOT, result);
  }
  return result;
}

void RegexpExpr::check_pattern_expr(const std::string& pattern_str, char escape_char) {
  if (pattern_str.back() == escape_char) {
    throw std::runtime_error("REGEXP pattern must not end with escape character.");
  }
}

bool RegexpExpr::translate_to_like_pattern(std::string& pattern_str, char escape_char) {
  char prev_char = '\0';
  char prev_prev_char = '\0';
  std::string like_str;
  for (char& cur_char : pattern_str) {
    if (prev_char == escape_char || isalnum(cur_char) || cur_char == ' ' ||
        cur_char == '.') {
      like_str.push_back((cur_char == '.') ? '_' : cur_char);
      prev_prev_char = prev_char;
      prev_char = cur_char;
      continue;
    }
    if (prev_char == '.' && prev_prev_char != escape_char) {
      if (cur_char == '*' || cur_char == '+') {
        if (cur_char == '*') {
          like_str.pop_back();
        }
        // .* --> %
        // .+ --> _%
        like_str.push_back('%');
        prev_prev_char = prev_char;
        prev_char = cur_char;
        continue;
      }
    }
    return false;
  }
  pattern_str = like_str;
  return true;
}

std::shared_ptr<Analyzer::Expr> RegexpExpr::analyze(
    const Catalog_Namespace::Catalog& catalog,
    Analyzer::Query& query,
    TlistRefType allow_tlist_ref) const {
  auto arg_expr = arg->analyze(catalog, query, allow_tlist_ref);
  auto pattern_expr = pattern_string->analyze(catalog, query, allow_tlist_ref);
  auto escape_expr = escape_string == nullptr
                         ? nullptr
                         : escape_string->analyze(catalog, query, allow_tlist_ref);
  return RegexpExpr::get(arg_expr, pattern_expr, escape_expr, is_not);
}

std::shared_ptr<Analyzer::Expr> RegexpExpr::get(
    std::shared_ptr<Analyzer::Expr> arg_expr,
    std::shared_ptr<Analyzer::Expr> pattern_expr,
    std::shared_ptr<Analyzer::Expr> escape_expr,
    const bool is_not) {
  if (!arg_expr->get_type_info().is_string()) {
    throw std::runtime_error("expression before REGEXP must be of a string type.");
  }
  if (!pattern_expr->get_type_info().is_string()) {
    throw std::runtime_error("expression after REGEXP must be of a string type.");
  }
  char escape_char = '\\';
  if (escape_expr != nullptr) {
    if (!escape_expr->get_type_info().is_string()) {
      throw std::runtime_error("expression after ESCAPE must be of a string type.");
    }
    if (!escape_expr->get_type_info().is_string()) {
      throw std::runtime_error("expression after ESCAPE must be of a string type.");
    }
    auto c = std::dynamic_pointer_cast<Analyzer::Constant>(escape_expr);
    if (c != nullptr && c->get_constval().stringval->length() > 1) {
      throw std::runtime_error("String after ESCAPE must have a single character.");
    }
    escape_char = (*c->get_constval().stringval)[0];
    if (escape_char != '\\') {
      throw std::runtime_error("Only supporting '\\' escape character.");
    }
  }
  auto c = std::dynamic_pointer_cast<Analyzer::Constant>(pattern_expr);
  if (c != nullptr) {
    std::string& pattern = *c->get_constval().stringval;
    if (translate_to_like_pattern(pattern, escape_char)) {
      return LikeExpr::get(arg_expr, pattern_expr, escape_expr, false, is_not);
    }
  }
  std::shared_ptr<Analyzer::Expr> result =
      makeExpr<Analyzer::RegexpExpr>(arg_expr->decompress(), pattern_expr, escape_expr);
  if (is_not) {
    result = makeExpr<Analyzer::UOper>(kBOOLEAN, kNOT, result);
  }
  return result;
}

std::shared_ptr<Analyzer::Expr> LikelihoodExpr::analyze(
    const Catalog_Namespace::Catalog& catalog,
    Analyzer::Query& query,
    TlistRefType allow_tlist_ref) const {
  auto arg_expr = arg->analyze(catalog, query, allow_tlist_ref);
  return LikelihoodExpr::get(arg_expr, likelihood, is_not);
}

std::shared_ptr<Analyzer::Expr> LikelihoodExpr::get(
    std::shared_ptr<Analyzer::Expr> arg_expr,
    float likelihood,
    const bool is_not) {
  if (!arg_expr->get_type_info().is_boolean()) {
    throw std::runtime_error("likelihood expression expects boolean type.");
  }
  std::shared_ptr<Analyzer::Expr> result = makeExpr<Analyzer::LikelihoodExpr>(
      arg_expr->decompress(), is_not ? 1 - likelihood : likelihood);
  return result;
}

std::shared_ptr<Analyzer::Expr> ExistsExpr::analyze(
    const Catalog_Namespace::Catalog& catalog,
    Analyzer::Query& query,
    TlistRefType allow_tlist_ref) const {
  throw std::runtime_error("Subqueries are not supported yet.");
  return nullptr;
}

std::shared_ptr<Analyzer::Expr> ColumnRef::analyze(
    const Catalog_Namespace::Catalog& catalog,
    Analyzer::Query& query,
    TlistRefType allow_tlist_ref) const {
  int table_id{0};
  int rte_idx{0};
  const ColumnDescriptor* cd{nullptr};
  if (column == nullptr) {
    throw std::runtime_error("invalid column name *.");
  }
  if (table != nullptr) {
    rte_idx = query.get_rte_idx(*table);
    if (rte_idx < 0) {
      throw std::runtime_error("range variable or table name " + *table +
                               " does not exist.");
    }
    Analyzer::RangeTableEntry* rte = query.get_rte(rte_idx);
    cd = rte->get_column_desc(catalog, *column);
    if (cd == nullptr) {
      throw std::runtime_error("Column name " + *column + " does not exist.");
    }
    table_id = rte->get_table_id();
  } else {
    bool found = false;
    int i = 0;
    for (auto rte : query.get_rangetable()) {
      cd = rte->get_column_desc(catalog, *column);
      if (cd != nullptr && !found) {
        found = true;
        rte_idx = i;
        table_id = rte->get_table_id();
      } else if (cd != nullptr && found) {
        throw std::runtime_error("Column name " + *column + " is ambiguous.");
      }
      i++;
    }
    if (cd == nullptr && allow_tlist_ref != TlistRefType::TLIST_NONE) {
      // check if this is a reference to a targetlist entry
      bool found = false;
      int varno = -1;
      int i = 1;
      std::shared_ptr<Analyzer::TargetEntry> tle;
      for (auto p : query.get_targetlist()) {
        if (*column == p->get_resname() && !found) {
          found = true;
          varno = i;
          tle = p;
        } else if (*column == p->get_resname() && found) {
          throw std::runtime_error("Output alias " + *column + " is ambiguous.");
        }
        i++;
      }
      if (found) {
        if (dynamic_cast<Analyzer::Var*>(tle->get_expr())) {
          Analyzer::Var* v = static_cast<Analyzer::Var*>(tle->get_expr());
          if (v->get_which_row() == Analyzer::Var::kGROUPBY) {
            return v->deep_copy();
          }
        }
        if (allow_tlist_ref == TlistRefType::TLIST_COPY) {
          return tle->get_expr()->deep_copy();
        } else {
          return makeExpr<Analyzer::Var>(
              tle->get_expr()->get_type_info(), Analyzer::Var::kOUTPUT, varno);
        }
      }
    }
    if (cd == nullptr) {
      throw std::runtime_error("Column name " + *column + " does not exist.");
    }
  }
  return makeExpr<Analyzer::ColumnVar>(cd->columnType, table_id, cd->columnId, rte_idx);
}

std::shared_ptr<Analyzer::Expr> FunctionRef::analyze(
    const Catalog_Namespace::Catalog& catalog,
    Analyzer::Query& query,
    TlistRefType allow_tlist_ref) const {
  SQLTypeInfo result_type;
  SQLAgg agg_type;
  std::shared_ptr<Analyzer::Expr> arg_expr;
  bool is_distinct = false;
  if (boost::iequals(*name, "count")) {
    result_type = SQLTypeInfo(kBIGINT, false);
    agg_type = kCOUNT;
    if (arg) {
      arg_expr = arg->analyze(catalog, query, allow_tlist_ref);
      const SQLTypeInfo& ti = arg_expr->get_type_info();
      if (ti.is_string() && (ti.get_compression() != kENCODING_DICT || !distinct)) {
        throw std::runtime_error(
            "Strings must be dictionary-encoded in COUNT(DISTINCT).");
      }
      if (ti.get_type() == kARRAY && !distinct) {
        throw std::runtime_error("Only COUNT(DISTINCT) is supported on arrays.");
      }
    }
    is_distinct = distinct;
  } else {
    if (!arg) {
      throw std::runtime_error("Cannot compute " + *name + " with argument '*'.");
    }
    if (boost::iequals(*name, "min")) {
      agg_type = kMIN;
      arg_expr = arg->analyze(catalog, query, allow_tlist_ref);
      arg_expr = arg_expr->decompress();
      result_type = arg_expr->get_type_info();
    } else if (boost::iequals(*name, "max")) {
      agg_type = kMAX;
      arg_expr = arg->analyze(catalog, query, allow_tlist_ref);
      arg_expr = arg_expr->decompress();
      result_type = arg_expr->get_type_info();
    } else if (boost::iequals(*name, "avg")) {
      agg_type = kAVG;
      arg_expr = arg->analyze(catalog, query, allow_tlist_ref);
      if (!arg_expr->get_type_info().is_number()) {
        throw std::runtime_error("Cannot compute AVG on non-number-type arguments.");
      }
      arg_expr = arg_expr->decompress();
      result_type = SQLTypeInfo(kDOUBLE, false);
    } else if (boost::iequals(*name, "sum")) {
      agg_type = kSUM;
      arg_expr = arg->analyze(catalog, query, allow_tlist_ref);
      if (!arg_expr->get_type_info().is_number()) {
        throw std::runtime_error("Cannot compute SUM on non-number-type arguments.");
      }
      arg_expr = arg_expr->decompress();
      result_type = arg_expr->get_type_info().is_integer() ? SQLTypeInfo(kBIGINT, false)
                                                           : arg_expr->get_type_info();
    } else if (boost::iequals(*name, "unnest")) {
      arg_expr = arg->analyze(catalog, query, allow_tlist_ref);
      const SQLTypeInfo& arg_ti = arg_expr->get_type_info();
      if (arg_ti.get_type() != kARRAY) {
        throw std::runtime_error(arg->to_string() + " is not of array type.");
      }
      return makeExpr<Analyzer::UOper>(arg_ti.get_elem_type(), false, kUNNEST, arg_expr);
    } else {
      throw std::runtime_error("invalid function name: " + *name);
    }
    if (arg_expr->get_type_info().is_string() ||
        arg_expr->get_type_info().get_type() == kARRAY) {
      throw std::runtime_error(
          "Only COUNT(DISTINCT ) aggregate is supported on strings and arrays.");
    }
  }
  int naggs = query.get_num_aggs();
  query.set_num_aggs(naggs + 1);
  return makeExpr<Analyzer::AggExpr>(
      result_type, agg_type, arg_expr, is_distinct, nullptr);
}

std::shared_ptr<Analyzer::Expr> CastExpr::analyze(
    const Catalog_Namespace::Catalog& catalog,
    Analyzer::Query& query,
    TlistRefType allow_tlist_ref) const {
  target_type->check_type();
  auto arg_expr = arg->analyze(catalog, query, allow_tlist_ref);
  SQLTypeInfo ti(target_type->get_type(),
                 target_type->get_param1(),
                 target_type->get_param2(),
                 arg_expr->get_type_info().get_notnull());
  if (arg_expr->get_type_info().get_type() != target_type->get_type() &&
      arg_expr->get_type_info().get_compression() != kENCODING_NONE) {
    arg_expr->decompress();
  }
  return arg_expr->add_cast(ti);
}

std::shared_ptr<Analyzer::Expr> CaseExpr::analyze(
    const Catalog_Namespace::Catalog& catalog,
    Analyzer::Query& query,
    TlistRefType allow_tlist_ref) const {
  SQLTypeInfo ti;
  std::list<std::pair<std::shared_ptr<Analyzer::Expr>, std::shared_ptr<Analyzer::Expr>>>
      expr_pair_list;
  for (auto& p : when_then_list) {
    auto e1 = p->get_expr1()->analyze(catalog, query, allow_tlist_ref);
    if (e1->get_type_info().get_type() != kBOOLEAN) {
      throw std::runtime_error("Only boolean expressions can be used after WHEN.");
    }
    auto e2 = p->get_expr2()->analyze(catalog, query, allow_tlist_ref);
    expr_pair_list.emplace_back(e1, e2);
  }
  auto else_e = else_expr ? else_expr->analyze(catalog, query, allow_tlist_ref) : nullptr;
  return normalize(expr_pair_list, else_e);
}

namespace {

bool expr_is_null(const Analyzer::Expr* expr) {
  if (expr->get_type_info().get_type() == kNULLT) {
    return true;
  }
  const auto const_expr = dynamic_cast<const Analyzer::Constant*>(expr);
  return const_expr && const_expr->get_is_null();
}

bool bool_from_string_literal(const Parser::StringLiteral* str_literal) {
  const std::string* s = str_literal->get_stringval();
  if (*s == "t" || *s == "true" || *s == "T" || *s == "True") {
    return true;
  } else if (*s == "f" || *s == "false" || *s == "F" || *s == "False") {
    return false;
  } else {
    throw std::runtime_error("Invalid string for boolean " + *s);
  }
}

}  // namespace

std::shared_ptr<Analyzer::Expr> CaseExpr::normalize(
    const std::list<std::pair<std::shared_ptr<Analyzer::Expr>,
                              std::shared_ptr<Analyzer::Expr>>>& expr_pair_list,
    const std::shared_ptr<Analyzer::Expr> else_e_in) {
  SQLTypeInfo ti;
  bool has_agg = false;
  for (auto& p : expr_pair_list) {
    auto e1 = p.first;
    CHECK(e1->get_type_info().is_boolean());
    auto e2 = p.second;
    if (ti.get_type() == kNULLT) {
      ti = e2->get_type_info();
    } else if (e2->get_type_info().get_type() == kNULLT) {
      ti.set_notnull(false);
      e2->set_type_info(ti);
    } else if (ti != e2->get_type_info()) {
      if (ti.is_string() && e2->get_type_info().is_string()) {
        ti = Analyzer::BinOper::common_string_type(ti, e2->get_type_info());
      } else if (ti.is_number() && e2->get_type_info().is_number()) {
        ti = Analyzer::BinOper::common_numeric_type(ti, e2->get_type_info());
      } else if (ti.is_boolean() && e2->get_type_info().is_boolean()) {
        ti = Analyzer::BinOper::common_numeric_type(ti, e2->get_type_info());
      } else {
        throw std::runtime_error(
            "expressions in THEN clause must be of the same or compatible types.");
      }
    }
    if (e2->get_contains_agg()) {
      has_agg = true;
    }
  }
  auto else_e = else_e_in;
  if (else_e) {
    if (else_e->get_contains_agg()) {
      has_agg = true;
    }
    if (expr_is_null(else_e.get())) {
      ti.set_notnull(false);
      else_e->set_type_info(ti);
    } else if (ti != else_e->get_type_info()) {
      ti.set_notnull(false);
      if (ti.is_string() && else_e->get_type_info().is_string()) {
        ti = Analyzer::BinOper::common_string_type(ti, else_e->get_type_info());
      } else if (ti.is_number() && else_e->get_type_info().is_number()) {
        ti = Analyzer::BinOper::common_numeric_type(ti, else_e->get_type_info());
      } else if (ti.is_boolean() && else_e->get_type_info().is_boolean()) {
        ti = Analyzer::BinOper::common_numeric_type(ti, else_e->get_type_info());
      } else if (get_logical_type_info(ti) !=
                 get_logical_type_info(else_e->get_type_info())) {
        throw std::runtime_error(
            // types differing by encoding will be resolved at decode

            "expressions in ELSE clause must be of the same or compatible types as those "
            "in the THEN clauses.");
      }
    }
  }
  std::list<std::pair<std::shared_ptr<Analyzer::Expr>, std::shared_ptr<Analyzer::Expr>>>
      cast_expr_pair_list;
  for (auto p : expr_pair_list) {
    ti.set_notnull(false);
    cast_expr_pair_list.emplace_back(p.first, p.second->add_cast(ti));
  }
  if (else_e != nullptr) {
    else_e = else_e->add_cast(ti);
  } else {
    Datum d;
    // always create an else expr so that executor doesn't need to worry about it
    ti.set_notnull(false);
    else_e = makeExpr<Analyzer::Constant>(ti, true, d);
  }
  if (ti.get_type() == kNULLT) {
    throw std::runtime_error(
        "Can't deduce the type for case expressions, all branches null");
  }
  return makeExpr<Analyzer::CaseExpr>(ti, has_agg, cast_expr_pair_list, else_e);
}

std::string CaseExpr::to_string() const {
  std::string str("CASE ");
  for (auto& p : when_then_list) {
    str += "WHEN " + p->get_expr1()->to_string() + " THEN " +
           p->get_expr2()->to_string() + " ";
  }
  if (else_expr != nullptr) {
    str += "ELSE " + else_expr->to_string();
  }
  str += " END";
  return str;
}

void UnionQuery::analyze(const Catalog_Namespace::Catalog& catalog,
                         Analyzer::Query& query) const {
  left->analyze(catalog, query);
  Analyzer::Query* right_query = new Analyzer::Query();
  right->analyze(catalog, *right_query);
  query.set_next_query(right_query);
  query.set_is_unionall(is_unionall);
}

void QuerySpec::analyze_having_clause(const Catalog_Namespace::Catalog& catalog,
                                      Analyzer::Query& query) const {
  std::shared_ptr<Analyzer::Expr> p;
  if (having_clause != nullptr) {
    p = having_clause->analyze(catalog, query, Expr::TlistRefType::TLIST_COPY);
    if (p->get_type_info().get_type() != kBOOLEAN) {
      throw std::runtime_error("Only boolean expressions can be in HAVING clause.");
    }
    p->check_group_by(query.get_group_by());
  }
  query.set_having_predicate(p);
}

void QuerySpec::analyze_group_by(const Catalog_Namespace::Catalog& catalog,
                                 Analyzer::Query& query) const {
  std::list<std::shared_ptr<Analyzer::Expr>> groupby;
  if (!groupby_clause.empty()) {
    int gexpr_no = 1;
    std::shared_ptr<Analyzer::Expr> gexpr;
    const std::vector<std::shared_ptr<Analyzer::TargetEntry>>& tlist =
        query.get_targetlist();
    for (auto& c : groupby_clause) {
      // special-case ordinal numbers in GROUP BY
      if (dynamic_cast<Literal*>(c.get())) {
        IntLiteral* i = dynamic_cast<IntLiteral*>(c.get());
        if (!i) {
          throw std::runtime_error("Invalid literal in GROUP BY clause.");
        }
        int varno = (int)i->get_intval();
        if (varno <= 0 || varno > static_cast<int>(tlist.size())) {
          throw std::runtime_error("Invalid ordinal number in GROUP BY clause.");
        }
        if (tlist[varno - 1]->get_expr()->get_contains_agg()) {
          throw std::runtime_error(
              "Ordinal number in GROUP BY cannot reference an expression containing "
              "aggregate "
              "functions.");
        }
        gexpr = makeExpr<Analyzer::Var>(
            tlist[varno - 1]->get_expr()->get_type_info(), Analyzer::Var::kOUTPUT, varno);
      } else {
        gexpr = c->analyze(catalog, query, Expr::TlistRefType::TLIST_REF);
      }
      const SQLTypeInfo gti = gexpr->get_type_info();
      bool set_new_type = false;
      SQLTypeInfo ti(gti);
      if (gti.is_string() && gti.get_compression() == kENCODING_NONE) {
        set_new_type = true;
        ti.set_compression(kENCODING_DICT);
        ti.set_comp_param(TRANSIENT_DICT_ID);
        ti.set_fixed_size();
      }
      std::shared_ptr<Analyzer::Var> v;
      if (std::dynamic_pointer_cast<Analyzer::Var>(gexpr)) {
        v = std::static_pointer_cast<Analyzer::Var>(gexpr);
        int n = v->get_varno();
        gexpr = tlist[n - 1]->get_own_expr();
        auto cv = std::dynamic_pointer_cast<Analyzer::ColumnVar>(gexpr);
        if (cv != nullptr) {
          // inherit all ColumnVar info for lineage.
          *std::static_pointer_cast<Analyzer::ColumnVar>(v) = *cv;
        }
        v->set_which_row(Analyzer::Var::kGROUPBY);
        v->set_varno(gexpr_no);
        tlist[n - 1]->set_expr(v);
      }
      if (set_new_type) {
        auto new_e = gexpr->add_cast(ti);
        groupby.push_back(new_e);
        if (v != nullptr) {
          v->set_type_info(new_e->get_type_info());
        }
      } else {
        groupby.push_back(gexpr);
      }
      gexpr_no++;
    }
  }
  if (query.get_num_aggs() > 0 || !groupby.empty()) {
    for (auto t : query.get_targetlist()) {
      auto e = t->get_expr();
      e->check_group_by(groupby);
    }
  }
  query.set_group_by(groupby);
}

void QuerySpec::analyze_where_clause(const Catalog_Namespace::Catalog& catalog,
                                     Analyzer::Query& query) const {
  if (where_clause == nullptr) {
    query.set_where_predicate(nullptr);
    return;
  }
  auto p = where_clause->analyze(catalog, query, Expr::TlistRefType::TLIST_COPY);
  if (p->get_type_info().get_type() != kBOOLEAN) {
    throw std::runtime_error("Only boolean expressions can be in WHERE clause.");
  }
  query.set_where_predicate(p);
}

void QuerySpec::analyze_select_clause(const Catalog_Namespace::Catalog& catalog,
                                      Analyzer::Query& query) const {
  std::vector<std::shared_ptr<Analyzer::TargetEntry>>& tlist =
      query.get_targetlist_nonconst();
  if (select_clause.empty()) {
    // this means SELECT *
    int rte_idx = 0;
    for (auto rte : query.get_rangetable()) {
      rte->expand_star_in_targetlist(catalog, tlist, rte_idx++);
    }
  } else {
    for (auto& p : select_clause) {
      const Parser::Expr* select_expr = p->get_select_expr();
      // look for the case of range_var.*
      if (typeid(*select_expr) == typeid(ColumnRef) &&
          dynamic_cast<const ColumnRef*>(select_expr)->get_column() == nullptr) {
        const std::string* range_var_name =
            dynamic_cast<const ColumnRef*>(select_expr)->get_table();
        int rte_idx = query.get_rte_idx(*range_var_name);
        if (rte_idx < 0) {
          throw std::runtime_error("invalid range variable name: " + *range_var_name);
        }
        Analyzer::RangeTableEntry* rte = query.get_rte(rte_idx);
        rte->expand_star_in_targetlist(catalog, tlist, rte_idx);
      } else {
        auto e = select_expr->analyze(catalog, query);
        std::string resname;

        if (p->get_alias() != nullptr) {
          resname = *p->get_alias();
        } else if (std::dynamic_pointer_cast<Analyzer::ColumnVar>(e) &&
                   !std::dynamic_pointer_cast<Analyzer::Var>(e)) {
          auto colvar = std::static_pointer_cast<Analyzer::ColumnVar>(e);
          const ColumnDescriptor* col_desc = catalog.getMetadataForColumn(
              colvar->get_table_id(), colvar->get_column_id());
          resname = col_desc->columnName;
        }
        if (e->get_type_info().get_type() == kNULLT) {
          throw std::runtime_error(
              "Untyped NULL in SELECT clause.  Use CAST to specify a type.");
        }
        auto o = std::static_pointer_cast<Analyzer::UOper>(e);
        bool unnest = (o != nullptr && o->get_optype() == kUNNEST);
        auto tle = std::make_shared<Analyzer::TargetEntry>(resname, e, unnest);
        tlist.push_back(tle);
      }
    }
  }
}

void QuerySpec::analyze_from_clause(const Catalog_Namespace::Catalog& catalog,
                                    Analyzer::Query& query) const {
  Analyzer::RangeTableEntry* rte;
  for (auto& p : from_clause) {
    const TableDescriptor* table_desc;
    table_desc = catalog.getMetadataForTable(*p->get_table_name());
    if (table_desc == nullptr) {
      throw std::runtime_error("Table " + *p->get_table_name() + " does not exist.");
    }
    std::string range_var;
    if (p->get_range_var() == nullptr) {
      range_var = *p->get_table_name();
    } else {
      range_var = *p->get_range_var();
    }
    rte = new Analyzer::RangeTableEntry(range_var, table_desc, nullptr);
    query.add_rte(rte);
  }
}

void QuerySpec::analyze(const Catalog_Namespace::Catalog& catalog,
                        Analyzer::Query& query) const {
  query.set_is_distinct(is_distinct);
  analyze_from_clause(catalog, query);
  analyze_select_clause(catalog, query);
  analyze_where_clause(catalog, query);
  analyze_group_by(catalog, query);
  analyze_having_clause(catalog, query);
}

void SelectStmt::analyze(const Catalog_Namespace::Catalog& catalog,
                         Analyzer::Query& query) const {
  query.set_stmt_type(kSELECT);
  query.set_limit(limit);
  if (offset < 0) {
    throw std::runtime_error("OFFSET cannot be negative.");
  }
  query.set_offset(offset);
  query_expr->analyze(catalog, query);
  if (orderby_clause.empty() && !query.get_is_distinct()) {
    query.set_order_by(nullptr);
    return;
  }
  const std::vector<std::shared_ptr<Analyzer::TargetEntry>>& tlist =
      query.get_targetlist();
  std::list<Analyzer::OrderEntry>* order_by = new std::list<Analyzer::OrderEntry>();
  if (!orderby_clause.empty()) {
    for (auto& p : orderby_clause) {
      int tle_no = p->get_colno();
      if (tle_no == 0) {
        // use column name
        // search through targetlist for matching name
        const std::string* name = p->get_column()->get_column();
        tle_no = 1;
        bool found = false;
        for (auto tle : tlist) {
          if (tle->get_resname() == *name) {
            found = true;
            break;
          }
          tle_no++;
        }
        if (!found) {
          throw std::runtime_error("invalid name in order by: " + *name);
        }
      }
      order_by->push_back(
          Analyzer::OrderEntry(tle_no, p->get_is_desc(), p->get_nulls_first()));
    }
  }
  if (query.get_is_distinct()) {
    // extend order_by to include all targetlist entries.
    for (int i = 1; i <= static_cast<int>(tlist.size()); i++) {
      bool in_orderby = false;
      std::for_each(order_by->begin(),
                    order_by->end(),
                    [&in_orderby, i](const Analyzer::OrderEntry& oe) {
                      in_orderby = in_orderby || (i == oe.tle_no);
                    });
      if (!in_orderby) {
        order_by->push_back(Analyzer::OrderEntry(i, false, false));
      }
    }
  }
  query.set_order_by(order_by);
}

std::string SelectEntry::to_string() const {
  std::string str = select_expr->to_string();
  if (alias != nullptr) {
    str += " AS " + *alias;
  }
  return str;
}

std::string TableRef::to_string() const {
  std::string str = *table_name;
  if (range_var != nullptr) {
    str += " " + *range_var;
  }
  return str;
}

std::string ColumnRef::to_string() const {
  std::string str;
  if (table == nullptr) {
    str = *column;
  } else if (column == nullptr) {
    str = *table + ".*";
  } else {
    str = *table + "." + *column;
  }
  return str;
}

std::string OperExpr::to_string() const {
  std::string op_str[] = {
      "=", "===", "<>", "<", ">", "<=", ">=", " AND ", " OR ", "NOT", "-", "+", "*", "/"};
  std::string str;
  if (optype == kUMINUS) {
    str = "-(" + left->to_string() + ")";
  } else if (optype == kNOT) {
    str = "NOT (" + left->to_string() + ")";
  } else if (optype == kARRAY_AT) {
    str = left->to_string() + "[" + right->to_string() + "]";
  } else if (optype == kUNNEST) {
    str = "UNNEST(" + left->to_string() + ")";
  } else if (optype == kIN) {
    str = "(" + left->to_string() + " IN " + right->to_string() + ")";
  } else {
    str = "(" + left->to_string() + op_str[optype] + right->to_string() + ")";
  }
  return str;
}

std::string InExpr::to_string() const {
  std::string str = arg->to_string();
  if (is_not) {
    str += " NOT IN ";
  } else {
    str += " IN ";
  }
  return str;
}

std::string ExistsExpr::to_string() const {
  return "EXISTS (" + query->to_string() + ")";
}

std::string SubqueryExpr::to_string() const {
  std::string str;
  str = "(";
  str += query->to_string();
  str += ")";
  return str;
}

std::string IsNullExpr::to_string() const {
  std::string str = arg->to_string();
  if (is_not) {
    str += " IS NOT NULL";
  } else {
    str += " IS NULL";
  }
  return str;
}

std::string InSubquery::to_string() const {
  std::string str = InExpr::to_string();
  str += subquery->to_string();
  return str;
}

std::string InValues::to_string() const {
  std::string str = InExpr::to_string() + "(";
  bool notfirst = false;
  for (auto& p : value_list) {
    if (notfirst) {
      str += ", ";
    } else {
      notfirst = true;
    }
    str += p->to_string();
  }
  str += ")";
  return str;
}

std::string BetweenExpr::to_string() const {
  std::string str = arg->to_string();
  if (is_not) {
    str += " NOT BETWEEN ";
  } else {
    str += " BETWEEN ";
  }
  str += lower->to_string() + " AND " + upper->to_string();
  return str;
}

std::string CharLengthExpr::to_string() const {
  std::string str;
  if (calc_encoded_length) {
    str = "CHAR_LENGTH (" + arg->to_string() + ")";
  } else {
    str = "LENGTH (" + arg->to_string() + ")";
  }
  return str;
}

std::string CardinalityExpr::to_string() const {
  std::string str = "CARDINALITY(" + arg->to_string() + ")";
  return str;
}

std::string LikeExpr::to_string() const {
  std::string str = arg->to_string();
  if (is_not) {
    str += " NOT LIKE ";
  } else {
    str += " LIKE ";
  }
  str += like_string->to_string();
  if (escape_string != nullptr) {
    str += " ESCAPE " + escape_string->to_string();
  }
  return str;
}

std::string RegexpExpr::to_string() const {
  std::string str = arg->to_string();
  if (is_not) {
    str += " NOT REGEXP ";
  } else {
    str += " REGEXP ";
  }
  str += pattern_string->to_string();
  if (escape_string != nullptr) {
    str += " ESCAPE " + escape_string->to_string();
  }
  return str;
}

std::string LikelihoodExpr::to_string() const {
  std::string str = " LIKELIHOOD ";
  str += arg->to_string();
  str += " ";
  str += boost::lexical_cast<std::string>(is_not ? 1.0 - likelihood : likelihood);
  return str;
}

std::string FunctionRef::to_string() const {
  std::string str = *name + "(";
  if (distinct) {
    str += "DISTINCT ";
  }
  if (arg == nullptr) {
    str += "*)";
  } else {
    str += arg->to_string() + ")";
  }
  return str;
}

std::string QuerySpec::to_string() const {
  std::string query_str = "SELECT ";
  if (is_distinct) {
    query_str += "DISTINCT ";
  }
  if (select_clause.empty()) {
    query_str += "* ";
  } else {
    bool notfirst = false;
    for (auto& p : select_clause) {
      if (notfirst) {
        query_str += ", ";
      } else {
        notfirst = true;
      }
      query_str += p->to_string();
    }
  }
  query_str += " FROM ";
  bool notfirst = false;
  for (auto& p : from_clause) {
    if (notfirst) {
      query_str += ", ";
    } else {
      notfirst = true;
    }
    query_str += p->to_string();
  }
  if (where_clause) {
    query_str += " WHERE " + where_clause->to_string();
  }
  if (!groupby_clause.empty()) {
    query_str += " GROUP BY ";
    bool notfirst = false;
    for (auto& p : groupby_clause) {
      if (notfirst) {
        query_str += ", ";
      } else {
        notfirst = true;
      }
      query_str += p->to_string();
    }
  }
  if (having_clause) {
    query_str += " HAVING " + having_clause->to_string();
  }
  query_str += ";";
  return query_str;
}

void InsertStmt::analyze(const Catalog_Namespace::Catalog& catalog,
                         Analyzer::Query& query) const {
  query.set_stmt_type(kINSERT);
  const TableDescriptor* td = catalog.getMetadataForTable(*table);
  if (td == nullptr) {
    throw std::runtime_error("Table " + *table + " does not exist.");
  }
  if (td->isView) {
    throw std::runtime_error("Insert to views is not supported yet.");
  }
  query.set_result_table_id(td->tableId);
  std::list<int> result_col_list;
  if (column_list.empty()) {
    const std::list<const ColumnDescriptor*> all_cols =
        catalog.getAllColumnMetadataForTable(td->tableId, false, false, true);
    for (auto cd : all_cols) {
      result_col_list.push_back(cd->columnId);
    }
  } else {
    for (auto& c : column_list) {
      const ColumnDescriptor* cd = catalog.getMetadataForColumn(td->tableId, *c);
      if (cd == nullptr) {
        throw std::runtime_error("Column " + *c + " does not exist.");
      }
      result_col_list.push_back(cd->columnId);
      const auto& col_ti = cd->columnType;
      if (col_ti.get_physical_cols() > 0) {
        CHECK(cd->columnType.is_geometry());
        for (auto i = 1; i <= col_ti.get_physical_cols(); i++) {
          const ColumnDescriptor* pcd =
              catalog.getMetadataForColumn(td->tableId, cd->columnId + i);
          if (pcd == nullptr) {
            throw std::runtime_error("Column " + *c + "'s metadata is incomplete.");
          }
          result_col_list.push_back(pcd->columnId);
        }
      }
    }
    if (catalog.getAllColumnMetadataForTable(td->tableId, false, false, true).size() !=
        result_col_list.size()) {
      throw std::runtime_error("Insert into a subset of columns is not supported yet.");
    }
  }
  query.set_result_col_list(result_col_list);
}

size_t InsertValuesStmt::determineLeafIndex(const Catalog_Namespace::Catalog& catalog,
                                            size_t num_leafs) {
  const TableDescriptor* td = catalog.getMetadataForTable(*table);
  if (td == nullptr) {
    throw std::runtime_error("Table " + *table + " does not exist.");
  }
  if (td->isView) {
    throw std::runtime_error("Insert to views is not supported yet.");
  }

  if (td->partitions == "REPLICATED") {
    throw std::runtime_error("Cannot determine leaf on replicated table.");
  }

  if (0 == td->nShards) {
    std::random_device rd;
    std::mt19937_64 gen(rd());
    std::uniform_int_distribution<size_t> dis;
    const auto leaf_idx = dis(gen) % num_leafs;
    return leaf_idx;
  }

  size_t indexOfShardColumn = 0;
  const ColumnDescriptor* shardColumn = catalog.getShardColumnMetadataForTable(td);
  CHECK(shardColumn);

  if (column_list.empty()) {
    auto all_cols =
        catalog.getAllColumnMetadataForTable(td->tableId, false, false, false);
    auto iter = std::find(all_cols.begin(), all_cols.end(), shardColumn);
    CHECK(iter != all_cols.end());
    indexOfShardColumn = std::distance(all_cols.begin(), iter);
  } else {
    for (auto& c : column_list) {
      if (*c == shardColumn->columnName) {
        break;
      }
      indexOfShardColumn++;
    }

    if (indexOfShardColumn == column_list.size()) {
      throw std::runtime_error("No value defined for shard column.");
    }
  }

  if (indexOfShardColumn >= value_list.size()) {
    throw std::runtime_error("No value defined for shard column.");
  }

  auto& shardColumnValueExpr = *(std::next(value_list.begin(), indexOfShardColumn));

  Analyzer::Query query;
  auto e = shardColumnValueExpr->analyze(catalog, query);
  e = e->add_cast(shardColumn->columnType);
  const Analyzer::Constant* con = dynamic_cast<Analyzer::Constant*>(e.get());
  if (!con) {
    auto col_cast = dynamic_cast<const Analyzer::UOper*>(e.get());
    CHECK(col_cast);
    CHECK_EQ(kCAST, col_cast->get_optype());
    con = dynamic_cast<const Analyzer::Constant*>(col_cast->get_operand());
  }
  CHECK(con);

  Datum d = con->get_constval();

  auto shard_count = td->nShards * num_leafs;
  int64_t shardId = 0;

  if (con->get_is_null()) {
    shardId = SHARD_FOR_KEY(inline_fixed_encoding_null_val(shardColumn->columnType),
                            shard_count);
  } else if (shardColumn->columnType.is_string()) {
    auto dictDesc =
        catalog.getMetadataForDict(shardColumn->columnType.get_comp_param(), true);
    auto str_id = dictDesc->stringDict->getOrAdd(*d.stringval);
    bool invalid = false;

    if (4 == shardColumn->columnType.get_size()) {
      invalid = str_id > max_valid_int_value<int32_t>();
    } else if (2 == shardColumn->columnType.get_size()) {
      invalid = str_id > max_valid_int_value<uint16_t>();
    } else if (1 == shardColumn->columnType.get_size()) {
      invalid = str_id > max_valid_int_value<uint8_t>();
    }

    if (invalid || str_id == inline_int_null_value<int32_t>()) {
      str_id = inline_fixed_encoding_null_val(shardColumn->columnType);
    }
    shardId = SHARD_FOR_KEY(str_id, shard_count);
  } else {
    switch (shardColumn->columnType.get_logical_size()) {
      case 8:
        shardId = SHARD_FOR_KEY(d.bigintval, shard_count);
        break;
      case 4:
        shardId = SHARD_FOR_KEY(d.intval, shard_count);
        break;
      case 2:
        shardId = SHARD_FOR_KEY(d.smallintval, shard_count);
        break;
      case 1:
        shardId = SHARD_FOR_KEY(d.tinyintval, shard_count);
        break;
      default:
        CHECK(false);
    }
  }

  return shardId / td->nShards;
}

void InsertValuesStmt::analyze(const Catalog_Namespace::Catalog& catalog,
                               Analyzer::Query& query) const {
  InsertStmt::analyze(catalog, query);
  std::vector<std::shared_ptr<Analyzer::TargetEntry>>& tlist =
      query.get_targetlist_nonconst();
  const auto tableId = query.get_result_table_id();
  const std::list<const ColumnDescriptor*> non_phys_cols =
      catalog.getAllColumnMetadataForTable(tableId, false, false, false);
  if (non_phys_cols.size() != value_list.size()) {
    throw std::runtime_error("Insert has more target columns than expressions.");
  }
  std::list<int>::const_iterator it = query.get_result_col_list().begin();
  for (auto& v : value_list) {
    auto e = v->analyze(catalog, query);
    const ColumnDescriptor* cd =
        catalog.getMetadataForColumn(query.get_result_table_id(), *it);
    CHECK(cd);
    if (cd->columnType.get_notnull()) {
      auto c = std::dynamic_pointer_cast<Analyzer::Constant>(e);
      if (c != nullptr && c->get_is_null()) {
        throw std::runtime_error("Cannot insert NULL into column " + cd->columnName);
      }
    }
    e = e->add_cast(cd->columnType);
    tlist.emplace_back(new Analyzer::TargetEntry("", e, false));
    ++it;

    const auto& col_ti = cd->columnType;
    if (col_ti.get_physical_cols() > 0) {
      CHECK(cd->columnType.is_geometry());
      auto c = dynamic_cast<const Analyzer::Constant*>(e.get());
      if (!c) {
        auto uoper = std::dynamic_pointer_cast<Analyzer::UOper>(e);
        if (uoper && uoper->get_optype() == kCAST) {
          c = dynamic_cast<const Analyzer::Constant*>(uoper->get_operand());
        }
      }
      bool is_null = false;
      std::string* wkt{nullptr};
      if (c) {
        is_null = c->get_is_null();
        if (!is_null) {
          wkt = c->get_constval().stringval;
        }
      }
      if (!is_null && !wkt) {
        throw std::runtime_error("Expecting a WKT string for column " + cd->columnName);
      }
      std::vector<double> coords;
      std::vector<double> bounds;
      std::vector<int> ring_sizes;
      std::vector<int> poly_rings;
      int render_group =
          0;  // @TODO simon.eves where to get render_group from in this context?!
      SQLTypeInfo import_ti{cd->columnType};
      if (!is_null) {
        if (!Geo_namespace::GeoTypesFactory::getGeoColumns(
                *wkt, import_ti, coords, bounds, ring_sizes, poly_rings)) {
          throw std::runtime_error("Cannot read geometry to insert into column " +
                                   cd->columnName);
        }
        if (cd->columnType.get_type() != import_ti.get_type()) {
          // allow POLYGON to be inserted into MULTIPOLYGON column
          if (!(import_ti.get_type() == SQLTypes::kPOLYGON &&
                cd->columnType.get_type() == SQLTypes::kMULTIPOLYGON)) {
            throw std::runtime_error(
                "Imported geometry doesn't match the type of column " + cd->columnName);
          }
        }
      } else {
        // Special case for NULL POINT, push NULL representation to coords
        if (cd->columnType.get_type() == kPOINT) {
          if (!coords.empty()) {
            throw std::runtime_error("NULL POINT with unexpected coordinates in column " +
                                     cd->columnName);
          }
          coords.push_back(NULL_ARRAY_DOUBLE);
          coords.push_back(NULL_DOUBLE);
        }
      }

      // TODO: check if import SRID matches columns SRID, may need to transform before
      // inserting

      int nextColumnOffset = 1;

      const ColumnDescriptor* cd_coords = catalog.getMetadataForColumn(
          query.get_result_table_id(), cd->columnId + nextColumnOffset);
      CHECK(cd_coords);
      CHECK_EQ(cd_coords->columnType.get_type(), kARRAY);
      CHECK_EQ(cd_coords->columnType.get_subtype(), kTINYINT);
      std::list<std::shared_ptr<Analyzer::Expr>> value_exprs;
      if (!is_null || cd->columnType.get_type() == kPOINT) {
        auto compressed_coords = geospatial::compress_coords(coords, col_ti);
        for (auto cc : compressed_coords) {
          Datum d;
          d.tinyintval = cc;
          auto e = makeExpr<Analyzer::Constant>(kTINYINT, false, d);
          value_exprs.push_back(e);
        }
      }
      tlist.emplace_back(new Analyzer::TargetEntry(
          "",
          makeExpr<Analyzer::Constant>(cd_coords->columnType, is_null, value_exprs),
          false));
      ++it;
      nextColumnOffset++;

      if (cd->columnType.get_type() == kPOLYGON ||
          cd->columnType.get_type() == kMULTIPOLYGON) {
        // Put ring sizes array into separate physical column
        const ColumnDescriptor* cd_ring_sizes = catalog.getMetadataForColumn(
            query.get_result_table_id(), cd->columnId + nextColumnOffset);
        CHECK(cd_ring_sizes);
        CHECK_EQ(cd_ring_sizes->columnType.get_type(), kARRAY);
        CHECK_EQ(cd_ring_sizes->columnType.get_subtype(), kINT);
        std::list<std::shared_ptr<Analyzer::Expr>> value_exprs;
        if (!is_null) {
          for (auto c : ring_sizes) {
            Datum d;
            d.intval = c;
            auto e = makeExpr<Analyzer::Constant>(kINT, false, d);
            value_exprs.push_back(e);
          }
        }
        tlist.emplace_back(new Analyzer::TargetEntry(
            "",
            makeExpr<Analyzer::Constant>(cd_ring_sizes->columnType, is_null, value_exprs),
            false));
        ++it;
        nextColumnOffset++;

        if (cd->columnType.get_type() == kMULTIPOLYGON) {
          // Put poly_rings array into separate physical column
          const ColumnDescriptor* cd_poly_rings = catalog.getMetadataForColumn(
              query.get_result_table_id(), cd->columnId + nextColumnOffset);
          CHECK(cd_poly_rings);
          CHECK_EQ(cd_poly_rings->columnType.get_type(), kARRAY);
          CHECK_EQ(cd_poly_rings->columnType.get_subtype(), kINT);
          std::list<std::shared_ptr<Analyzer::Expr>> value_exprs;
          if (!is_null) {
            for (auto c : poly_rings) {
              Datum d;
              d.intval = c;
              auto e = makeExpr<Analyzer::Constant>(kINT, false, d);
              value_exprs.push_back(e);
            }
          }
          tlist.emplace_back(new Analyzer::TargetEntry(
              "",
              makeExpr<Analyzer::Constant>(
                  cd_poly_rings->columnType, is_null, value_exprs),
              false));
          ++it;
          nextColumnOffset++;
        }
      }

      if (cd->columnType.get_type() == kLINESTRING ||
          cd->columnType.get_type() == kPOLYGON ||
          cd->columnType.get_type() == kMULTIPOLYGON) {
        const ColumnDescriptor* cd_bounds = catalog.getMetadataForColumn(
            query.get_result_table_id(), cd->columnId + nextColumnOffset);
        CHECK(cd_bounds);
        CHECK_EQ(cd_bounds->columnType.get_type(), kARRAY);
        CHECK_EQ(cd_bounds->columnType.get_subtype(), kDOUBLE);
        std::list<std::shared_ptr<Analyzer::Expr>> value_exprs;
        if (!is_null) {
          for (auto b : bounds) {
            Datum d;
            d.doubleval = b;
            auto e = makeExpr<Analyzer::Constant>(kDOUBLE, false, d);
            value_exprs.push_back(e);
          }
        }
        tlist.emplace_back(new Analyzer::TargetEntry(
            "",
            makeExpr<Analyzer::Constant>(cd_bounds->columnType, is_null, value_exprs),
            false));
        ++it;
        nextColumnOffset++;
      }

      if (cd->columnType.get_type() == kPOLYGON ||
          cd->columnType.get_type() == kMULTIPOLYGON) {
        // Put render group into separate physical column
        const ColumnDescriptor* cd_render_group = catalog.getMetadataForColumn(
            query.get_result_table_id(), cd->columnId + nextColumnOffset);
        CHECK(cd_render_group);
        CHECK_EQ(cd_render_group->columnType.get_type(), kINT);
        Datum d;
        d.intval = render_group;
        tlist.emplace_back(new Analyzer::TargetEntry(
            "",
            makeExpr<Analyzer::Constant>(cd_render_group->columnType, is_null, d),
            false));
        ++it;
        nextColumnOffset++;
      }
    }
  }
}

void InsertValuesStmt::execute(const Catalog_Namespace::SessionInfo& session) {
  auto& catalog = session.getCatalog();

  if (!session.checkDBAccessPrivileges(
          DBObjectType::TableDBObjectType, AccessPrivileges::INSERT_INTO_TABLE, *table)) {
    throw std::runtime_error("User has no insert privileges on " + *table + ".");
  }

  auto execute_write_lock = mapd_unique_lock<mapd_shared_mutex>(
      *legacylockmgr::LockMgr<mapd_shared_mutex, bool>::getMutex(
          legacylockmgr::ExecutorOuterLock, true));

  Analyzer::Query query;
  analyze(catalog, query);

  //  Acquire schema write lock -- leave data lock so the fragmenter can checkpoint. For
  //  singleton inserts we just take a write lock on the schema, which prevents concurrent
  //  inserts.
  auto result_table_id = query.get_result_table_id();
  const auto td_with_lock =
      lockmgr::TableSchemaLockContainer<lockmgr::WriteLock>::acquireTableDescriptor(
          catalog, result_table_id);
  auto td = td_with_lock();
  CHECK(td);

  if (td->isView) {
    throw std::runtime_error("Singleton inserts on views is not supported.");
  }

  auto executor = Executor::getExecutor(catalog.getCurrentDB().dbId);
  RelAlgExecutor ra_executor(executor.get(), catalog);

  ra_executor.executeSimpleInsert(query);
}

void UpdateStmt::analyze(const Catalog_Namespace::Catalog& catalog,
                         Analyzer::Query& query) const {
  throw std::runtime_error("UPDATE statement not supported yet.");
}

void DeleteStmt::analyze(const Catalog_Namespace::Catalog& catalog,
                         Analyzer::Query& query) const {
  throw std::runtime_error("DELETE statement not supported yet.");
}

namespace {

void validate_shard_column_type(const ColumnDescriptor& cd) {
  const auto& col_ti = cd.columnType;
  if (col_ti.is_integer() ||
      (col_ti.is_string() && col_ti.get_compression() == kENCODING_DICT) ||
      col_ti.is_time()) {
    return;
  }
  throw std::runtime_error("Cannot shard on type " + col_ti.get_type_name() +
                           ", encoding " + col_ti.get_compression_name());
}

size_t shard_column_index(const std::string& name,
                          const std::list<ColumnDescriptor>& columns) {
  size_t index = 1;
  for (const auto& cd : columns) {
    if (cd.columnName == name) {
      validate_shard_column_type(cd);
      return index;
    }
    ++index;
    if (cd.columnType.is_geometry()) {
      index += cd.columnType.get_physical_cols();
    }
  }
  // Not found, return 0
  return 0;
}

size_t sort_column_index(const std::string& name,
                         const std::list<ColumnDescriptor>& columns) {
  size_t index = 1;
  for (const auto& cd : columns) {
    if (boost::to_upper_copy<std::string>(cd.columnName) == name) {
      return index;
    }
    ++index;
    if (cd.columnType.is_geometry()) {
      index += cd.columnType.get_physical_cols();
    }
  }
  // Not found, return 0
  return 0;
}

void set_string_field(rapidjson::Value& obj,
                      const std::string& field_name,
                      const std::string& field_value,
                      rapidjson::Document& document) {
  rapidjson::Value field_name_json_str;
  field_name_json_str.SetString(
      field_name.c_str(), field_name.size(), document.GetAllocator());
  rapidjson::Value field_value_json_str;
  field_value_json_str.SetString(
      field_value.c_str(), field_value.size(), document.GetAllocator());
  obj.AddMember(field_name_json_str, field_value_json_str, document.GetAllocator());
}

std::string serialize_key_metainfo(
    const ShardKeyDef* shard_key_def,
    const std::vector<SharedDictionaryDef>& shared_dict_defs) {
  rapidjson::Document document;
  auto& allocator = document.GetAllocator();
  rapidjson::Value arr(rapidjson::kArrayType);
  if (shard_key_def) {
    rapidjson::Value shard_key_obj(rapidjson::kObjectType);
    set_string_field(shard_key_obj, "type", "SHARD KEY", document);
    set_string_field(shard_key_obj, "name", shard_key_def->get_column(), document);
    arr.PushBack(shard_key_obj, allocator);
  }
  for (const auto& shared_dict_def : shared_dict_defs) {
    rapidjson::Value shared_dict_obj(rapidjson::kObjectType);
    set_string_field(shared_dict_obj, "type", "SHARED DICTIONARY", document);
    set_string_field(shared_dict_obj, "name", shared_dict_def.get_column(), document);
    set_string_field(
        shared_dict_obj, "foreign_table", shared_dict_def.get_foreign_table(), document);
    set_string_field(shared_dict_obj,
                     "foreign_column",
                     shared_dict_def.get_foreign_column(),
                     document);
    arr.PushBack(shared_dict_obj, allocator);
  }
  rapidjson::StringBuffer buffer;
  rapidjson::Writer<rapidjson::StringBuffer> writer(buffer);
  arr.Accept(writer);
  return buffer.GetString();
}

template <typename LITERAL_TYPE,
          typename ASSIGNMENT,
          typename VALIDATE = DefaultValidate<LITERAL_TYPE>>
decltype(auto) get_property_value(const NameValueAssign* p,
                                  ASSIGNMENT op,
                                  VALIDATE validate = VALIDATE()) {
  const auto val = validate(p);
  return op(val);
}

decltype(auto) get_storage_type(TableDescriptor& td,
                                const NameValueAssign* p,
                                const std::list<ColumnDescriptor>& columns) {
  auto assignment = [&td](const auto val) { td.storageType = val; };
  return get_property_value<StringLiteral, decltype(assignment), CaseSensitiveValidate>(
      p, assignment);
}

decltype(auto) get_frag_size_def(TableDescriptor& td,
                                 const NameValueAssign* p,
                                 const std::list<ColumnDescriptor>& columns) {
  return get_property_value<IntLiteral>(p,
                                        [&td](const auto val) { td.maxFragRows = val; });
}

decltype(auto) get_max_chunk_size_def(TableDescriptor& td,
                                      const NameValueAssign* p,
                                      const std::list<ColumnDescriptor>& columns) {
  return get_property_value<IntLiteral>(p,
                                        [&td](const auto val) { td.maxChunkSize = val; });
}

decltype(auto) get_delimiter_def(TableDescriptor& td,
                                 const NameValueAssign* p,
                                 const std::list<ColumnDescriptor>& columns) {
  return get_property_value<StringLiteral>(p, [&td](const auto val) {
    if (val.size() != 1) {
      throw std::runtime_error("Length of DELIMITER must be equal to 1.");
    }
    td.delimiter = val;
  });
}

decltype(auto) get_header_def(TableDescriptor& td,
                              const NameValueAssign* p,
                              const std::list<ColumnDescriptor>& columns) {
  return get_property_value<StringLiteral>(p, [&td](const auto val) {
    if (val == "FALSE") {
      td.hasHeader = false;
    } else if (val == "TRUE") {
      td.hasHeader = true;
    } else {
      throw std::runtime_error("Option HEADER support only 'true' or 'false' values.");
    }
  });
}

decltype(auto) get_page_size_def(TableDescriptor& td,
                                 const NameValueAssign* p,
                                 const std::list<ColumnDescriptor>& columns) {
  return get_property_value<IntLiteral>(p,
                                        [&td](const auto val) { td.fragPageSize = val; });
}
decltype(auto) get_max_rows_def(TableDescriptor& td,
                                const NameValueAssign* p,
                                const std::list<ColumnDescriptor>& columns) {
  return get_property_value<IntLiteral>(p, [&td](const auto val) { td.maxRows = val; });
}

decltype(auto) get_skip_rows_def(TableDescriptor& td,
                                 const NameValueAssign* p,
                                 const std::list<ColumnDescriptor>& columns) {
  return get_property_value<IntLiteral>(p, [&td](const auto val) { td.skipRows = val; });
}

decltype(auto) get_partions_def(TableDescriptor& td,
                                const NameValueAssign* p,
                                const std::list<ColumnDescriptor>& columns) {
  return get_property_value<StringLiteral>(p, [&td](const auto partitions_uc) {
    if (partitions_uc != "SHARDED" && partitions_uc != "REPLICATED") {
      throw std::runtime_error("PARTITIONS must be SHARDED or REPLICATED");
    }
    if (td.shardedColumnId != 0 && partitions_uc == "REPLICATED") {
      throw std::runtime_error(
          "A table cannot be sharded and replicated at the same time");
    };
    td.partitions = partitions_uc;
  });
}
decltype(auto) get_shard_count_def(TableDescriptor& td,
                                   const NameValueAssign* p,
                                   const std::list<ColumnDescriptor>& columns) {
  if (!td.shardedColumnId) {
    throw std::runtime_error("SHARD KEY must be defined.");
  }
  return get_property_value<IntLiteral>(p, [&td](const auto shard_count) {
    if (g_leaf_count && shard_count % g_leaf_count) {
      throw std::runtime_error(
          "SHARD_COUNT must be a multiple of the number of leaves in the cluster.");
    }
    td.nShards = g_leaf_count ? shard_count / g_leaf_count : shard_count;
    if (!td.shardedColumnId && !td.nShards) {
      throw std::runtime_error(
          "Must specify the number of shards through the SHARD_COUNT option");
    };
  });
}

decltype(auto) get_vacuum_def(TableDescriptor& td,
                              const NameValueAssign* p,
                              const std::list<ColumnDescriptor>& columns) {
  return get_property_value<StringLiteral>(p, [&td](const auto vacuum_uc) {
    if (vacuum_uc != "IMMEDIATE" && vacuum_uc != "DELAYED") {
      throw std::runtime_error("VACUUM must be IMMEDIATE or DELAYED");
    }
    td.hasDeletedCol = boost::iequals(vacuum_uc, "IMMEDIATE") ? false : true;
  });
}

decltype(auto) get_sort_column_def(TableDescriptor& td,
                                   const NameValueAssign* p,
                                   const std::list<ColumnDescriptor>& columns) {
  return get_property_value<StringLiteral>(p, [&td, &columns](const auto sort_upper) {
    td.sortedColumnId = sort_column_index(sort_upper, columns);
    if (!td.sortedColumnId) {
      throw std::runtime_error("Specified sort column " + sort_upper + " doesn't exist");
    }
  });
}

static const std::map<const std::string, const TableDefFuncPtr> tableDefFuncMap = {
    {"fragment_size"s, get_frag_size_def},
    {"max_chunk_size"s, get_max_chunk_size_def},
    {"page_size"s, get_page_size_def},
    {"max_rows"s, get_max_rows_def},
    {"partitions"s, get_partions_def},
    {"shard_count"s, get_shard_count_def},
    {"vacuum"s, get_vacuum_def},
    {"sort_column"s, get_sort_column_def},
    {"storage_type"s, get_storage_type}};

void get_table_definitions(TableDescriptor& td,
                           const std::unique_ptr<NameValueAssign>& p,
                           const std::list<ColumnDescriptor>& columns) {
  const auto it = tableDefFuncMap.find(boost::to_lower_copy<std::string>(*p->get_name()));
  if (it == tableDefFuncMap.end()) {
    throw std::runtime_error(
        "Invalid CREATE TABLE option " + *p->get_name() +
        ". Should be FRAGMENT_SIZE, MAX_CHUNK_SIZE, PAGE_SIZE, MAX_ROWS, "
        "PARTITIONS, SHARD_COUNT, VACUUM, SORT_COLUMN, or STORAGE_TYPE.");
  }
  return it->second(td, p.get(), columns);
}

static const std::map<const std::string, const TableDefFuncPtr> dataframeDefFuncMap = {
    {"fragment_size"s, get_frag_size_def},
    {"max_chunk_size"s, get_max_chunk_size_def},
    {"skip_rows"s, get_skip_rows_def},
    {"delimiter"s, get_delimiter_def},
    {"header"s, get_header_def}};

void get_dataframe_definitions(TableDescriptor& td,
                               const std::unique_ptr<NameValueAssign>& p,
                               const std::list<ColumnDescriptor>& columns) {
  const auto it =
      dataframeDefFuncMap.find(boost::to_lower_copy<std::string>(*p->get_name()));
  if (it == dataframeDefFuncMap.end()) {
    throw std::runtime_error(
        "Invalid CREATE DATAFRAME option " + *p->get_name() +
        ". Should be FRAGMENT_SIZE, MAX_CHUNK_SIZE, SKIP_ROWS, DELIMITER or HEADER.");
  }
  return it->second(td, p.get(), columns);
}

}  // namespace

void CreateTableStmt::executeDryRun(const Catalog_Namespace::SessionInfo& session,
                                    TableDescriptor& td,
                                    std::list<ColumnDescriptor>& columns,
                                    std::vector<SharedDictionaryDef>& shared_dict_defs) {
  std::unordered_set<std::string> uc_col_names;
  const auto& catalog = session.getCatalog();
  const ShardKeyDef* shard_key_def{nullptr};
  for (auto& e : table_element_list_) {
    if (dynamic_cast<SharedDictionaryDef*>(e.get())) {
      auto shared_dict_def = static_cast<SharedDictionaryDef*>(e.get());
      validate_shared_dictionary(
          this, shared_dict_def, columns, shared_dict_defs, catalog);
      shared_dict_defs.push_back(*shared_dict_def);
      continue;
    }
    if (dynamic_cast<ShardKeyDef*>(e.get())) {
      if (shard_key_def) {
        throw std::runtime_error("Specified more than one shard key");
      }
      shard_key_def = static_cast<const ShardKeyDef*>(e.get());
      continue;
    }
    if (!dynamic_cast<ColumnDef*>(e.get())) {
      throw std::runtime_error("Table constraints are not supported yet.");
    }
    ColumnDef* coldef = static_cast<ColumnDef*>(e.get());
    ColumnDescriptor cd;
    cd.columnName = *coldef->get_column_name();
    ddl_utils::validate_non_duplicate_column(cd.columnName, uc_col_names);
    setColumnDescriptor(cd, coldef);
    columns.push_back(cd);
  }

  ddl_utils::set_default_table_attributes(*table_, td, columns.size());

  if (shard_key_def) {
    td.shardedColumnId = shard_column_index(shard_key_def->get_column(), columns);
    if (!td.shardedColumnId) {
      throw std::runtime_error("Specified shard column " + shard_key_def->get_column() +
                               " doesn't exist");
    }
  }
  if (is_temporary_) {
    td.persistenceLevel = Data_Namespace::MemoryLevel::CPU_LEVEL;
  } else {
    td.persistenceLevel = Data_Namespace::MemoryLevel::DISK_LEVEL;
  }
  if (!storage_options_.empty()) {
    for (auto& p : storage_options_) {
      get_table_definitions(td, p, columns);
    }
  }
  if (td.shardedColumnId && !td.nShards) {
    throw std::runtime_error("SHARD_COUNT needs to be specified with SHARD_KEY.");
  }
  td.keyMetainfo = serialize_key_metainfo(shard_key_def, shared_dict_defs);
}

void CreateTableStmt::execute(const Catalog_Namespace::SessionInfo& session) {
  auto& catalog = session.getCatalog();

  const auto execute_write_lock = mapd_unique_lock<mapd_shared_mutex>(
      *legacylockmgr::LockMgr<mapd_shared_mutex, bool>::getMutex(
          legacylockmgr::ExecutorOuterLock, true));

  // check access privileges
  if (!session.checkDBAccessPrivileges(DBObjectType::TableDBObjectType,
                                       AccessPrivileges::CREATE_TABLE)) {
    throw std::runtime_error("Table " + *table_ +
                             " will not be created. User has no create privileges.");
  }

  if (!ddl_utils::validate_nonexistent_table(*table_, catalog, if_not_exists_)) {
    return;
  }

  TableDescriptor td;
  std::list<ColumnDescriptor> columns;
  std::vector<SharedDictionaryDef> shared_dict_defs;

  executeDryRun(session, td, columns, shared_dict_defs);
  td.userId = session.get_currentUser().userId;

  catalog.createShardedTable(td, columns, shared_dict_defs);
  // TODO (max): It's transactionally unsafe, should be fixed: we may create object w/o
  // privileges
  SysCatalog::instance().createDBObject(
      session.get_currentUser(), td.tableName, TableDBObjectType, catalog);
}

void CreateDataframeStmt::execute(const Catalog_Namespace::SessionInfo& session) {
  auto& catalog = session.getCatalog();

  const auto execute_write_lock = mapd_unique_lock<mapd_shared_mutex>(
      *legacylockmgr::LockMgr<mapd_shared_mutex, bool>::getMutex(
          legacylockmgr::ExecutorOuterLock, true));

  // check access privileges
  if (!session.checkDBAccessPrivileges(DBObjectType::TableDBObjectType,
                                       AccessPrivileges::CREATE_TABLE)) {
    throw std::runtime_error("Table " + *table_ +
                             " will not be created. User has no create privileges.");
  }

  if (catalog.getMetadataForTable(*table_) != nullptr) {
    throw std::runtime_error("Table " + *table_ + " already exists.");
  }
  TableDescriptor td;
  std::list<ColumnDescriptor> columns;
  std::vector<SharedDictionaryDef> shared_dict_defs;

  std::unordered_set<std::string> uc_col_names;
  for (auto& e : table_element_list_) {
    if (dynamic_cast<SharedDictionaryDef*>(e.get())) {
      auto shared_dict_def = static_cast<SharedDictionaryDef*>(e.get());
      validate_shared_dictionary(
          this, shared_dict_def, columns, shared_dict_defs, catalog);
      shared_dict_defs.push_back(*shared_dict_def);
      continue;
    }
    if (!dynamic_cast<ColumnDef*>(e.get())) {
      throw std::runtime_error("Table constraints are not supported yet.");
    }
    ColumnDef* coldef = static_cast<ColumnDef*>(e.get());
    ColumnDescriptor cd;
    cd.columnName = *coldef->get_column_name();
    const auto uc_col_name = boost::to_upper_copy<std::string>(cd.columnName);
    const auto it_ok = uc_col_names.insert(uc_col_name);
    if (!it_ok.second) {
      throw std::runtime_error("Column '" + cd.columnName + "' defined more than once");
    }

    setColumnDescriptor(cd, coldef);
    columns.push_back(cd);
  }

  td.tableName = *table_;
  td.nColumns = columns.size();
  td.isView = false;
  td.fragmenter = nullptr;
  td.fragType = Fragmenter_Namespace::FragmenterType::INSERT_ORDER;
  td.maxFragRows = DEFAULT_FRAGMENT_ROWS;
  td.maxChunkSize = DEFAULT_MAX_CHUNK_SIZE;
  td.fragPageSize = DEFAULT_PAGE_SIZE;
  td.maxRows = DEFAULT_MAX_ROWS;
  td.persistenceLevel = Data_Namespace::MemoryLevel::CPU_LEVEL;
  if (!storage_options_.empty()) {
    for (auto& p : storage_options_) {
      get_dataframe_definitions(td, p, columns);
    }
  }
  td.keyMetainfo = serialize_key_metainfo(nullptr, shared_dict_defs);
  td.userId = session.get_currentUser().userId;
  td.storageType = *filename_;

  catalog.createShardedTable(td, columns, shared_dict_defs);
  // TODO (max): It's transactionally unsafe, should be fixed: we may create object w/o
  // privileges
  SysCatalog::instance().createDBObject(
      session.get_currentUser(), td.tableName, TableDBObjectType, catalog);
}

std::shared_ptr<ResultSet> getResultSet(QueryStateProxy query_state_proxy,
                                        const std::string select_stmt,
                                        std::vector<TargetMetaInfo>& targets,
                                        bool validate_only = false,
                                        std::vector<size_t> outer_fragment_indices = {}) {
  auto const session = query_state_proxy.getQueryState().getConstSessionInfo();
  auto& catalog = session->getCatalog();

  auto executor = Executor::getExecutor(catalog.getCurrentDB().dbId);
#ifdef HAVE_CUDA
  const auto device_type = session->get_executor_device_type();
#else
  const auto device_type = ExecutorDeviceType::CPU;
#endif  // HAVE_CUDA
  auto calcite_mgr = catalog.getCalciteMgr();

  // TODO MAT this should actually get the global or the session parameter for
  // view optimization
  const auto query_ra =
      calcite_mgr
          ->process(query_state_proxy, pg_shim(select_stmt), {}, true, false, false, true)
          .plan_result;
  CompilationOptions co = CompilationOptions::defaults(device_type);
  co.opt_level = ExecutorOptLevel::LoopStrengthReduction;
  // TODO(adb): Need a better method of dropping constants into this ExecutionOptions
  // struct
  ExecutionOptions eo = {false,
                         true,
                         false,
                         true,
                         false,
                         false,
                         validate_only,
                         false,
                         10000,
                         false,
                         false,
                         0.9,
                         false,
                         1000,
                         ExecutorType::Native,
                         outer_fragment_indices};
  RelAlgExecutor ra_executor(executor.get(), catalog, query_ra);
  ExecutionResult result{std::make_shared<ResultSet>(std::vector<TargetInfo>{},
                                                     ExecutorDeviceType::CPU,
                                                     QueryMemoryDescriptor(),
                                                     nullptr,
                                                     nullptr),
                         {}};
  result = ra_executor.executeRelAlgQuery(co, eo, false, nullptr);
  targets = result.getTargetsMeta();

  return result.getRows();
}

size_t LocalConnector::getOuterFragmentCount(QueryStateProxy query_state_proxy,
                                             std::string& sql_query_string) {
  auto const session = query_state_proxy.getQueryState().getConstSessionInfo();
  auto& catalog = session->getCatalog();

  auto executor = Executor::getExecutor(catalog.getCurrentDB().dbId);
#ifdef HAVE_CUDA
  const auto device_type = session->get_executor_device_type();
#else
  const auto device_type = ExecutorDeviceType::CPU;
#endif  // HAVE_CUDA
  auto calcite_mgr = catalog.getCalciteMgr();

  // TODO MAT this should actually get the global or the session parameter for
  // view optimization
  const auto query_ra =
      calcite_mgr
          ->process(
              query_state_proxy, pg_shim(sql_query_string), {}, true, false, false, true)
          .plan_result;
  CompilationOptions co = {
      device_type, true, ExecutorOptLevel::LoopStrengthReduction, false};
  // TODO(adb): Need a better method of dropping constants into this ExecutionOptions
  // struct
  ExecutionOptions eo = {
      false, true, false, true, false, false, false, false, 10000, false, false, 0.9};
  RelAlgExecutor ra_executor(executor.get(), catalog, query_ra);
  return ra_executor.getOuterFragmentCount(co, eo);
}

AggregatedResult LocalConnector::query(QueryStateProxy query_state_proxy,
                                       std::string& sql_query_string,
                                       std::vector<size_t> outer_frag_indices,
                                       bool validate_only) {
  auto const session = query_state_proxy.getQueryState().getConstSessionInfo();
  // TODO(PS): Should we be using the shimmed query in getResultSet?
  std::string pg_shimmed_select_query = pg_shim(sql_query_string);

  std::vector<TargetMetaInfo> target_metainfos;
  auto result_rows = getResultSet(query_state_proxy,
                                  sql_query_string,
                                  target_metainfos,
                                  validate_only,
                                  outer_frag_indices);
  AggregatedResult res = {result_rows, target_metainfos};
  return res;
}

std::vector<AggregatedResult> LocalConnector::query(
    QueryStateProxy query_state_proxy,
    std::string& sql_query_string,
    std::vector<size_t> outer_frag_indices) {
  auto res = query(query_state_proxy, sql_query_string, outer_frag_indices, false);
  return {res};
}

void LocalConnector::insertDataToLeaf(const Catalog_Namespace::SessionInfo& session,
                                      const size_t leaf_idx,
                                      Fragmenter_Namespace::InsertData& insert_data) {
  CHECK(leaf_idx == 0);
  auto& catalog = session.getCatalog();
  auto created_td = catalog.getMetadataForTable(insert_data.tableId);
  ChunkKey chunkKey = {catalog.getCurrentDB().dbId, created_td->tableId};
  // TODO(adb): Ensure that we have previously obtained a write lock for this table's
  // data.
  created_td->fragmenter->insertDataNoCheckpoint(insert_data);
}

void LocalConnector::checkpoint(const Catalog_Namespace::SessionInfo& session,
                                int tableId) {
  auto& catalog = session.getCatalog();
  auto dbId = catalog.getCurrentDB().dbId;
  catalog.getDataMgr().checkpoint(dbId, tableId);
}

void LocalConnector::rollback(const Catalog_Namespace::SessionInfo& session,
                              int tableId) {
  auto& catalog = session.getCatalog();
  auto dbId = catalog.getCurrentDB().dbId;
  catalog.getDataMgr().checkpoint(dbId, tableId);
}

std::list<ColumnDescriptor> LocalConnector::getColumnDescriptors(AggregatedResult& result,
                                                                 bool for_create) {
  std::list<ColumnDescriptor> column_descriptors;
  std::list<ColumnDescriptor> column_descriptors_for_create;

  int rowid_suffix = 0;
  for (const auto& target_metainfo : result.targets_meta) {
    ColumnDescriptor cd;
    cd.columnName = target_metainfo.get_resname();
    if (cd.columnName == "rowid") {
      cd.columnName += std::to_string(rowid_suffix++);
    }
    cd.columnType = target_metainfo.get_physical_type_info();

    ColumnDescriptor cd_for_create = cd;

    if (cd.columnType.get_compression() == kENCODING_DICT) {
      // we need to reset the comp param (as this points to the actual dictionary)
      if (cd.columnType.is_array()) {
        // for dict encoded arrays, it is always 4 bytes
        cd_for_create.columnType.set_comp_param(32);
      } else {
        cd_for_create.columnType.set_comp_param(cd.columnType.get_size() * 8);
      }
    }

    column_descriptors_for_create.push_back(cd_for_create);
    column_descriptors.push_back(cd);
  }

  if (for_create) {
    return column_descriptors_for_create;
  }

  return column_descriptors;
}

void InsertIntoTableAsSelectStmt::populateData(QueryStateProxy query_state_proxy,
                                               bool validate_table) {
  auto const session = query_state_proxy.getQueryState().getConstSessionInfo();
  LocalConnector local_connector;

  bool populate_table = false;

  if (leafs_connector_) {
    populate_table = true;
  } else {
    leafs_connector_ = &local_connector;
    if (!g_cluster) {
      populate_table = true;
    }
  }

  auto& catalog = session->getCatalog();
  auto get_target_column_descriptors = [this, &catalog](const TableDescriptor* td) {
    std::vector<const ColumnDescriptor*> target_column_descriptors;
    if (column_list_.empty()) {
      auto list = catalog.getAllColumnMetadataForTable(td->tableId, false, false, false);
      target_column_descriptors = {std::begin(list), std::end(list)};

    } else {
      for (auto& c : column_list_) {
        const ColumnDescriptor* cd = catalog.getMetadataForColumn(td->tableId, *c);
        if (cd == nullptr) {
          throw std::runtime_error("Column " + *c + " does not exist.");
        }
        target_column_descriptors.push_back(cd);
      }
    }

    return target_column_descriptors;
  };

  const auto td_with_lock =
      lockmgr::TableSchemaLockContainer<lockmgr::ReadLock>::acquireTableDescriptor(
          catalog, table_name_);
  const auto td = td_with_lock();

  bool is_temporary = table_is_temporary(td);

  // Don't allow simultaneous inserts
  const auto insert_data_lock =
      lockmgr::InsertDataLockMgr::getWriteLockForTable(catalog, table_name_);

  if (validate_table) {
    // check access privileges
    if (!td) {
      throw std::runtime_error("Table " + table_name_ + " does not exist.");
    }
    if (td->isView) {
      throw std::runtime_error("Insert to views is not supported yet.");
    }

    if (!session->checkDBAccessPrivileges(DBObjectType::TableDBObjectType,
                                          AccessPrivileges::INSERT_INTO_TABLE,
                                          table_name_)) {
      throw std::runtime_error("User has no insert privileges on " + table_name_ + ".");
    }

    // only validate the select query so we get the target types
    // correctly, but do not populate the result set
    auto result = local_connector.query(query_state_proxy, select_query_, {}, true);
    auto source_column_descriptors = local_connector.getColumnDescriptors(result, false);

    std::vector<const ColumnDescriptor*> target_column_descriptors =
        get_target_column_descriptors(td);
    if (catalog.getAllColumnMetadataForTable(td->tableId, false, false, false).size() !=
        target_column_descriptors.size()) {
      throw std::runtime_error("Insert into a subset of columns is not supported yet.");
    }

    if (source_column_descriptors.size() != target_column_descriptors.size()) {
      throw std::runtime_error("The number of source and target columns does not match.");
    }

    for (int i = 0; i < source_column_descriptors.size(); i++) {
      const ColumnDescriptor* source_cd =
          &(*std::next(source_column_descriptors.begin(), i));
      const ColumnDescriptor* target_cd = target_column_descriptors.at(i);

      if ((!source_cd->columnType.is_string() && !target_cd->columnType.is_string()) &&
          (source_cd->columnType.get_type() != target_cd->columnType.get_type())) {
        throw std::runtime_error("Source '" + source_cd->columnName + " " +
                                 source_cd->columnType.get_type_name() +
                                 "' and target '" + target_cd->columnName + " " +
                                 target_cd->columnType.get_type_name() +
                                 "' column types do not match.");
      }
      if (source_cd->columnType.is_array()) {
        if (source_cd->columnType.get_subtype() != target_cd->columnType.get_subtype()) {
          throw std::runtime_error("Source '" + source_cd->columnName + " " +
                                   source_cd->columnType.get_type_name() +
                                   "' and target '" + target_cd->columnName + " " +
                                   target_cd->columnType.get_type_name() +
                                   "' array column element types do not match.");
        }
      }

      if (source_cd->columnType.is_decimal() ||
          source_cd->columnType.get_elem_type().is_decimal()) {
        SQLTypeInfo sourceType = source_cd->columnType;
        SQLTypeInfo targetType = target_cd->columnType;

        if (source_cd->columnType.is_array()) {
          sourceType = source_cd->columnType.get_elem_type();
          targetType = target_cd->columnType.get_elem_type();
        }

        if ((sourceType.get_dimension() != targetType.get_dimension()) ||
            (sourceType.get_scale() != targetType.get_scale())) {
          throw std::runtime_error(
              "Source '" + source_cd->columnName + " " +
              source_cd->columnType.get_type_name() + "' and target '" +
              target_cd->columnName + " " + target_cd->columnType.get_type_name() +
              "' decimal columns dimension and or scale do not match.");
        }
      }

      if (source_cd->columnType.is_string()) {
        if (source_cd->columnType.get_compression() !=
            target_cd->columnType.get_compression()) {
          throw std::runtime_error("Source '" + source_cd->columnName + " " +
                                   source_cd->columnType.get_type_name() +
                                   "' and target '" + target_cd->columnName + " " +
                                   target_cd->columnType.get_type_name() +
                                   "' columns string encodings do not match.");
        }
      }

      if (source_cd->columnType.is_timestamp() && target_cd->columnType.is_timestamp()) {
        if (source_cd->columnType.get_dimension() !=
            target_cd->columnType.get_dimension()) {
          throw std::runtime_error("Source '" + source_cd->columnName + " " +
                                   source_cd->columnType.get_type_name() +
                                   "' and target '" + target_cd->columnName + " " +
                                   target_cd->columnType.get_type_name() +
                                   "' timestamp column precisions do not match.");
        }
      }

      if (!source_cd->columnType.is_string() && !source_cd->columnType.is_geometry() &&
          source_cd->columnType.get_size() > target_cd->columnType.get_size()) {
        throw std::runtime_error("Source '" + source_cd->columnName + " " +
                                 source_cd->columnType.get_type_name() +
                                 "' and target '" + target_cd->columnName + " " +
                                 target_cd->columnType.get_type_name() +
                                 "' column encoding sizes do not match.");
      }
    }
  }

  if (!populate_table) {
    return;
  }

  Fragmenter_Namespace::InsertDataLoader insertDataLoader(*leafs_connector_);
  auto target_column_descriptors = get_target_column_descriptors(td);

  auto outer_frag_count =
      leafs_connector_->getOuterFragmentCount(query_state_proxy, select_query_);

  size_t outer_frag_end = outer_frag_count == 0 ? 1 : outer_frag_count;

  for (size_t outer_frag_idx = 0; outer_frag_idx < outer_frag_end; outer_frag_idx++) {
    std::vector<size_t> allowed_outer_fragment_indices;

    if (outer_frag_count) {
      allowed_outer_fragment_indices.push_back(outer_frag_idx);
    }

    std::vector<AggregatedResult> query_results = leafs_connector_->query(
        query_state_proxy, select_query_, allowed_outer_fragment_indices);

    for (auto& res : query_results) {
      auto result_rows = res.rs;
      result_rows->setGeoReturnType(ResultSet::GeoReturnType::GeoTargetValue);
      const auto num_rows = result_rows->rowCount();

      if (0 == num_rows) {
        continue;
      }

      size_t leaf_count = leafs_connector_->leafCount();

      size_t max_number_of_rows_per_package =
          std::min(num_rows / leaf_count, 64UL * 1024UL);

      size_t start_row = 0;
      size_t num_rows_to_process = std::min(num_rows, max_number_of_rows_per_package);

      // ensure that at least one row is being processed
      num_rows_to_process = std::max(num_rows_to_process, 1UL);

      std::vector<std::unique_ptr<TargetValueConverter>> value_converters;

      TargetValueConverterFactory factory;

      const int num_worker_threads = std::thread::hardware_concurrency();

      std::vector<size_t> thread_start_idx(num_worker_threads),
          thread_end_idx(num_worker_threads);
      bool can_go_parallel = !result_rows->isTruncated() && num_rows_to_process > 20000;

      std::atomic<size_t> row_idx{0};

      auto convert_function = [&result_rows,
                               &value_converters,
                               &row_idx,
                               &num_rows_to_process,
                               &thread_start_idx,
                               &thread_end_idx](const int thread_id) {
        const int num_cols = value_converters.size();
        const size_t start = thread_start_idx[thread_id];
        const size_t end = thread_end_idx[thread_id];
        size_t idx = 0;
        for (idx = start; idx < end; ++idx) {
          const auto result_row = result_rows->getRowAtNoTranslations(idx);
          if (!result_row.empty()) {
            size_t target_row = row_idx.fetch_add(1);

            if (target_row >= num_rows_to_process) {
              break;
            }

<<<<<<< HEAD
      if (can_go_parallel) {
        std::vector<std::future<void>> worker_threads;
        for (int i = 0; i < num_worker_threads; ++i) {
          worker_threads.push_back(utils::async(convert_function, i));
=======
            for (unsigned int col = 0; col < num_cols; col++) {
              const auto& mapd_variant = result_row[col];
              value_converters[col]->convertToColumnarFormat(target_row, &mapd_variant);
            }
          }
>>>>>>> 1815cb26
        }

        thread_start_idx[thread_id] = idx;
      };

      auto single_threaded_convert_function = [&result_rows,
                                               &value_converters,
                                               &row_idx,
                                               &num_rows_to_process,
                                               &thread_start_idx,
                                               &thread_end_idx](const int thread_id) {
        const int num_cols = value_converters.size();
        const size_t start = thread_start_idx[thread_id];
        const size_t end = thread_end_idx[thread_id];
        size_t idx = 0;
        for (idx = start; idx < end; ++idx) {
          size_t target_row = row_idx.fetch_add(1);

          if (target_row >= num_rows_to_process) {
            break;
          }
          const auto result_row = result_rows->getNextRow(false, false);
          CHECK(!result_row.empty());
          for (unsigned int col = 0; col < num_cols; col++) {
            const auto& mapd_variant = result_row[col];
            value_converters[col]->convertToColumnarFormat(target_row, &mapd_variant);
          }
        }

        thread_start_idx[thread_id] = idx;
      };

      if (can_go_parallel) {
        const size_t entryCount = result_rows->entryCount();
        for (size_t i = 0,
                    start_entry = 0,
                    stride = (entryCount + num_worker_threads - 1) / num_worker_threads;
             i < num_worker_threads && start_entry < entryCount;
             ++i, start_entry += stride) {
          const auto end_entry = std::min(start_entry + stride, entryCount);
          thread_start_idx[i] = start_entry;
          thread_end_idx[i] = end_entry;
        }

      } else {
        thread_start_idx[0] = 0;
        thread_end_idx[0] = result_rows->entryCount();
      }

<<<<<<< HEAD
      // finalize the insert data
      {
        auto finalizer_func =
            [](std::unique_ptr<TargetValueConverter>::pointer targetValueConverter) {
              targetValueConverter->finalizeDataBlocksForInsertData();
            };
        std::vector<std::future<void>> worker_threads;
        for (auto& converterPtr : value_converters) {
          worker_threads.push_back(utils::async(finalizer_func, converterPtr.get()));
        }
=======
      std::shared_ptr<Executor> executor;
>>>>>>> 1815cb26

      if (g_enable_experimental_string_functions) {
        executor = Executor::getExecutor(catalog.getCurrentDB().dbId);
      }

      while (start_row < num_rows) {
        try {
          value_converters.clear();
          row_idx = 0;
          int colNum = 0;
          for (const auto targetDescriptor : target_column_descriptors) {
            auto sourceDataMetaInfo = res.targets_meta[colNum++];

            ConverterCreateParameter param{
                num_rows_to_process,
                catalog,
                sourceDataMetaInfo,
                targetDescriptor,
                targetDescriptor->columnType,
                !targetDescriptor->columnType.get_notnull(),
                result_rows->getRowSetMemOwner()->getLiteralStringDictProxy(),
                g_enable_experimental_string_functions
                    ? executor->getStringDictionaryProxy(
                          sourceDataMetaInfo.get_type_info().get_comp_param(),
                          result_rows->getRowSetMemOwner(),
                          true)
                    : nullptr};
            auto converter = factory.create(param);
            value_converters.push_back(std::move(converter));
          }

          if (can_go_parallel) {
            std::vector<std::future<void>> worker_threads;
            for (int i = 0; i < num_worker_threads; ++i) {
              worker_threads.push_back(
                  std::async(std::launch::async, convert_function, i));
            }

            for (auto& child : worker_threads) {
              child.wait();
            }
            for (auto& child : worker_threads) {
              child.get();
            }

          } else {
            single_threaded_convert_function(0);
          }

          // finalize the insert data
          {
            auto finalizer_func =
                [](std::unique_ptr<TargetValueConverter>::pointer targetValueConverter) {
                  targetValueConverter->finalizeDataBlocksForInsertData();
                };
            std::vector<std::future<void>> worker_threads;
            for (auto& converterPtr : value_converters) {
              worker_threads.push_back(
                  std::async(std::launch::async, finalizer_func, converterPtr.get()));
            }

            for (auto& child : worker_threads) {
              child.wait();
            }
            for (auto& child : worker_threads) {
              child.get();
            }
          }

          Fragmenter_Namespace::InsertData insert_data;
          insert_data.databaseId = catalog.getCurrentDB().dbId;
          CHECK(td);
          insert_data.tableId = td->tableId;
          insert_data.numRows = num_rows_to_process;

          for (int col_idx = 0; col_idx < target_column_descriptors.size(); col_idx++) {
            value_converters[col_idx]->addDataBlocksToInsertData(insert_data);
          }

          insertDataLoader.insertData(*session, insert_data);
        } catch (...) {
          try {
            if (td->nShards) {
              const auto shard_tables = catalog.getPhysicalTablesDescriptors(td);
              for (const auto ptd : shard_tables) {
                leafs_connector_->rollback(*session, ptd->tableId);
              }
            }
            leafs_connector_->rollback(*session, td->tableId);
          } catch (...) {
            // eat it
          }
          throw;
        }
        start_row += num_rows_to_process;
        num_rows_to_process =
            std::min(num_rows - start_row, max_number_of_rows_per_package);
      }
    }
  }

  if (!is_temporary) {
    if (td->nShards) {
      const auto shard_tables = catalog.getPhysicalTablesDescriptors(td);
      for (const auto ptd : shard_tables) {
        leafs_connector_->checkpoint(*session, ptd->tableId);
      }
    }
    leafs_connector_->checkpoint(*session, td->tableId);
  }
}

void InsertIntoTableAsSelectStmt::execute(const Catalog_Namespace::SessionInfo& session) {
  auto session_copy = session;
  auto session_ptr = std::shared_ptr<Catalog_Namespace::SessionInfo>(
      &session_copy, boost::null_deleter());
  auto query_state = query_state::QueryState::create(session_ptr, select_query_);
  auto stdlog = STDLOG(query_state);
  populateData(query_state->createQueryStateProxy(), true);
}

void CreateTableAsSelectStmt::execute(const Catalog_Namespace::SessionInfo& session) {
  auto session_copy = session;
  auto session_ptr = std::shared_ptr<Catalog_Namespace::SessionInfo>(
      &session_copy, boost::null_deleter());
  auto query_state = query_state::QueryState::create(session_ptr, select_query_);
  auto stdlog = STDLOG(query_state);

  LocalConnector local_connector;
  auto& catalog = session.getCatalog();
  bool create_table = nullptr == leafs_connector_;

  if (create_table) {
    // check access privileges
    if (!session.checkDBAccessPrivileges(DBObjectType::TableDBObjectType,
                                         AccessPrivileges::CREATE_TABLE)) {
      throw std::runtime_error("CTAS failed. Table " + table_name_ +
                               " will not be created. User has no create privileges.");
    }

    if (catalog.getMetadataForTable(table_name_) != nullptr) {
      if (if_not_exists_) {
        return;
      }
      throw std::runtime_error("Table " + table_name_ +
                               " already exists and no data was loaded.");
    }

    // only validate the select query so we get the target types
    // correctly, but do not populate the result set
    auto result = local_connector.query(
        query_state->createQueryStateProxy(), select_query_, {}, true);
    const auto column_descriptors_for_create =
        local_connector.getColumnDescriptors(result, true);

    // some validation as the QE might return some out of range column types
    for (auto& cd : column_descriptors_for_create) {
      if (cd.columnType.is_decimal() && cd.columnType.get_precision() > 18) {
        throw std::runtime_error(cd.columnName + ": Precision too high, max 18.");
      }
    }

    TableDescriptor td;
    td.tableName = table_name_;
    td.userId = session.get_currentUser().userId;
    td.nColumns = column_descriptors_for_create.size();
    td.isView = false;
    td.fragmenter = nullptr;
    td.fragType = Fragmenter_Namespace::FragmenterType::INSERT_ORDER;
    td.maxFragRows = DEFAULT_FRAGMENT_ROWS;
    td.maxChunkSize = DEFAULT_MAX_CHUNK_SIZE;
    td.fragPageSize = DEFAULT_PAGE_SIZE;
    td.maxRows = DEFAULT_MAX_ROWS;
    td.keyMetainfo = "[]";
    if (is_temporary_) {
      td.persistenceLevel = Data_Namespace::MemoryLevel::CPU_LEVEL;
    } else {
      td.persistenceLevel = Data_Namespace::MemoryLevel::DISK_LEVEL;
    }

    if (!storage_options_.empty()) {
      for (auto& p : storage_options_) {
        get_table_definitions(td, p, column_descriptors_for_create);
      }
    }

    catalog.createTable(td, column_descriptors_for_create, {}, true);
    // TODO (max): It's transactionally unsafe, should be fixed: we may create object
    // w/o privileges
    SysCatalog::instance().createDBObject(
        session.get_currentUser(), td.tableName, TableDBObjectType, catalog);
  }

  try {
    populateData(query_state->createQueryStateProxy(), false);
  } catch (...) {
    if (!g_cluster) {
      const TableDescriptor* created_td = catalog.getMetadataForTable(table_name_);
      if (created_td) {
        catalog.dropTable(created_td);
      }
    }
    throw;
  }
}

void DropTableStmt::execute(const Catalog_Namespace::SessionInfo& session) {
  auto& catalog = session.getCatalog();

  // TODO(adb): the catalog should be handling this locking.
  const auto execute_write_lock = mapd_unique_lock<mapd_shared_mutex>(
      *legacylockmgr::LockMgr<mapd_shared_mutex, bool>::getMutex(
          legacylockmgr::ExecutorOuterLock, true));

  const TableDescriptor* td{nullptr};
  std::unique_ptr<lockmgr::TableSchemaLockContainer<lockmgr::WriteLock>> td_with_lock;

  try {
    td_with_lock =
        std::make_unique<lockmgr::TableSchemaLockContainer<lockmgr::WriteLock>>(
            lockmgr::TableSchemaLockContainer<lockmgr::WriteLock>::acquireTableDescriptor(
                catalog, *table, false));
    td = (*td_with_lock)();
  } catch (const std::runtime_error& e) {
    if (if_exists) {
      return;
    } else {
      throw e;
    }
  }

  CHECK(td);
  CHECK(td_with_lock);

  // check access privileges
  if (!session.checkDBAccessPrivileges(
          DBObjectType::TableDBObjectType, AccessPrivileges::DROP_TABLE, *table)) {
    throw std::runtime_error("Table " + *table +
                             " will not be dropped. User has no proper privileges.");
  }

  ddl_utils::validate_drop_table_type(td, ddl_utils::TableType::TABLE);

  auto table_data_write_lock =
      lockmgr::TableDataLockMgr::getWriteLockForTable(catalog, *table);
  catalog.dropTable(td);

  // invalidate cached hashtable
  DeleteTriggeredCacheInvalidator::invalidateCaches();
}

void TruncateTableStmt::execute(const Catalog_Namespace::SessionInfo& session) {
  auto& catalog = session.getCatalog();

  // TODO: Removal of the FileMgr is not thread safe. Take a global system write lock when
  // truncating a table
  const auto execute_write_lock = mapd_unique_lock<mapd_shared_mutex>(
      *legacylockmgr::LockMgr<mapd_shared_mutex, bool>::getMutex(
          legacylockmgr::ExecutorOuterLock, true));

  const auto td_with_lock =
      lockmgr::TableSchemaLockContainer<lockmgr::WriteLock>::acquireTableDescriptor(
          catalog, *table, true);
  const auto td = td_with_lock();
  if (!td) {
    throw std::runtime_error("Table " + *table + " does not exist.");
  }

  // check access privileges
  std::vector<DBObject> privObjects;
  DBObject dbObject(*table, TableDBObjectType);
  dbObject.loadKey(catalog);
  dbObject.setPrivileges(AccessPrivileges::TRUNCATE_TABLE);
  privObjects.push_back(dbObject);
  if (!SysCatalog::instance().checkPrivileges(session.get_currentUser(), privObjects)) {
    throw std::runtime_error("Table " + *table + " will not be truncated. User " +
                             session.get_currentUser().userName +
                             " has no proper privileges.");
  }

  if (td->isView) {
    throw std::runtime_error(*table + " is a view.  Cannot Truncate.");
  }
  auto table_data_write_lock =
      lockmgr::TableDataLockMgr::getWriteLockForTable(catalog, *table);
  catalog.truncateTable(td);

  // invalidate cached hashtable
  DeleteTriggeredCacheInvalidator::invalidateCaches();
}

void check_alter_table_privilege(const Catalog_Namespace::SessionInfo& session,
                                 const TableDescriptor* td) {
  if (session.get_currentUser().isSuper ||
      session.get_currentUser().userId == td->userId) {
    return;
  }
  std::vector<DBObject> privObjects;
  DBObject dbObject(td->tableName, TableDBObjectType);
  dbObject.loadKey(session.getCatalog());
  dbObject.setPrivileges(AccessPrivileges::ALTER_TABLE);
  privObjects.push_back(dbObject);
  if (!SysCatalog::instance().checkPrivileges(session.get_currentUser(), privObjects)) {
    throw std::runtime_error("Current user does not have the privilege to alter table: " +
                             td->tableName);
  }
}

void RenameUserStmt::execute(const Catalog_Namespace::SessionInfo& session) {
  if (!session.get_currentUser().isSuper) {
    throw std::runtime_error("Only a super user can rename users.");
  }

  Catalog_Namespace::UserMetadata user;
  if (!SysCatalog::instance().getMetadataForUser(*username_, user)) {
    throw std::runtime_error("User " + *username_ + " does not exist.");
  }

  SysCatalog::instance().renameUser(*username_, *new_username_);
}

void RenameDatabaseStmt::execute(const Catalog_Namespace::SessionInfo& session) {
  Catalog_Namespace::DBMetadata db;

  // TODO: use database lock instead
  const auto execute_write_lock = mapd_unique_lock<mapd_shared_mutex>(
      *legacylockmgr::LockMgr<mapd_shared_mutex, bool>::getMutex(
          legacylockmgr::ExecutorOuterLock, true));

  if (!SysCatalog::instance().getMetadataForDB(*database_name_, db)) {
    throw std::runtime_error("Database " + *database_name_ + " does not exist.");
  }

  if (!session.get_currentUser().isSuper &&
      session.get_currentUser().userId != db.dbOwner) {
    throw std::runtime_error("Only a super user or the owner can rename the database.");
  }

  SysCatalog::instance().renameDatabase(*database_name_, *new_database_name_);
}

void RenameTableStmt::execute(const Catalog_Namespace::SessionInfo& session) {
  auto& catalog = session.getCatalog();

  // TODO(adb): the catalog should be handling this locking (see AddColumStmt)
  const auto execute_write_lock = mapd_unique_lock<mapd_shared_mutex>(
      *legacylockmgr::LockMgr<mapd_shared_mutex, bool>::getMutex(
          legacylockmgr::ExecutorOuterLock, true));

  const auto td_with_lock =
      lockmgr::TableSchemaLockContainer<lockmgr::WriteLock>::acquireTableDescriptor(
          catalog, *table, false);
  const auto td = td_with_lock();
  CHECK(td);

  check_alter_table_privilege(session, td);
  if (catalog.getMetadataForTable(*new_table_name) != nullptr) {
    throw std::runtime_error("Table or View " + *new_table_name + " already exists.");
  }
  catalog.renameTable(td, *new_table_name);
}

void DDLStmt::setColumnDescriptor(ColumnDescriptor& cd, const ColumnDef* coldef) {
  bool not_null;
  const ColumnConstraintDef* cc = coldef->get_column_constraint();
  if (cc == nullptr) {
    not_null = false;
  } else {
    not_null = cc->get_notnull();
  }
  ddl_utils::set_column_descriptor(*coldef->get_column_name(),
                                   cd,
                                   coldef->get_column_type(),
                                   not_null,
                                   coldef->get_compression());
}

void AddColumnStmt::check_executable(const Catalog_Namespace::SessionInfo& session,
                                     const TableDescriptor* td) {
  auto& catalog = session.getCatalog();
  if (!td) {
    throw std::runtime_error("Table " + *table + " does not exist.");
  } else {
    if (td->isView) {
      throw std::runtime_error("Adding columns to a view is not supported.");
    }
    if (table_is_temporary(td)) {
      throw std::runtime_error(
          "Adding columns to temporary tables is not yet supported.");
    }
  };

  check_alter_table_privilege(session, td);

  if (0 == coldefs.size()) {
    coldefs.push_back(std::move(coldef));
  }

  for (const auto& coldef : coldefs) {
    auto& new_column_name = *coldef->get_column_name();
    if (catalog.getMetadataForColumn(td->tableId, new_column_name) != nullptr) {
      throw std::runtime_error("Column " + new_column_name + " already exists.");
    }
  }
}

void AddColumnStmt::execute(const Catalog_Namespace::SessionInfo& session) {
  auto& catalog = session.getCatalog();

  // TODO(adb): the catalog should be handling this locking.
  const auto execute_write_lock = mapd_unique_lock<mapd_shared_mutex>(
      *legacylockmgr::LockMgr<mapd_shared_mutex, bool>::getMutex(
          legacylockmgr::ExecutorOuterLock, true));

  const auto td_with_lock =
      lockmgr::TableSchemaLockContainer<lockmgr::WriteLock>::acquireTableDescriptor(
          catalog, *table, true);
  const auto td = td_with_lock();

  check_executable(session, td);

  CHECK(td->fragmenter);
  if (std::dynamic_pointer_cast<Fragmenter_Namespace::SortedOrderFragmenter>(
          td->fragmenter)) {
    throw std::runtime_error(
        "Adding columns to a table is not supported when using the \"sort_column\" "
        "option.");
  }

  // Do not take a data write lock, as the fragmenter may call `deleteFragments` during
  // a cap operation. Note that the schema write lock will prevent concurrent inserts
  // along with all other queries.

  catalog.getSqliteConnector().query("BEGIN TRANSACTION");
  try {
    std::map<const std::string, const ColumnDescriptor> cds;
    std::map<const int, const ColumnDef*> cid_coldefs;
    for (const auto& coldef : coldefs) {
      ColumnDescriptor cd;
      setColumnDescriptor(cd, coldef.get());
      catalog.addColumn(*td, cd);
      cds.emplace(*coldef->get_column_name(), cd);
      cid_coldefs.emplace(cd.columnId, coldef.get());

      // expand geo column to phy columns
      if (cd.columnType.is_geometry()) {
        std::list<ColumnDescriptor> phy_geo_columns;
        catalog.expandGeoColumn(cd, phy_geo_columns);
        for (auto& cd : phy_geo_columns) {
          catalog.addColumn(*td, cd);
          cds.emplace(cd.columnName, cd);
          cid_coldefs.emplace(cd.columnId, nullptr);
        }
      }
    }

    std::unique_ptr<Importer_NS::Loader> loader(new Importer_NS::Loader(catalog, td));
    auto import_buffers = Importer_NS::setup_column_loaders(td, loader.get());
    loader->setReplicating(true);

    // set_geo_physical_import_buffer below needs a sorted import_buffers
    std::sort(import_buffers.begin(),
              import_buffers.end(),
              [](decltype(import_buffers[0])& a, decltype(import_buffers[0])& b) {
                return a->getColumnDesc()->columnId < b->getColumnDesc()->columnId;
              });

    size_t nrows = td->fragmenter->getNumRows();
    // if sharded, get total nrows from all sharded tables
    if (td->nShards > 0) {
      const auto physical_tds = catalog.getPhysicalTablesDescriptors(td);
      nrows = 0;
      std::for_each(physical_tds.begin(), physical_tds.end(), [&nrows](const auto& td) {
        nrows += td->fragmenter->getNumRows();
      });
    }
    if (nrows > 0) {
      int skip_physical_cols = 0;
      for (const auto cit : cid_coldefs) {
        const auto cd = catalog.getMetadataForColumn(td->tableId, cit.first);
        const auto coldef = cit.second;
        const auto column_constraint = coldef ? coldef->get_column_constraint() : nullptr;
        std::string defaultval = "";
        if (column_constraint) {
          auto defaultlp = column_constraint->get_defaultval();
          auto defaultsp = dynamic_cast<const StringLiteral*>(defaultlp);
          defaultval = defaultsp ? *defaultsp->get_stringval()
                                 : defaultlp ? defaultlp->to_string() : "";
        }
        bool isnull = column_constraint ? (0 == defaultval.size()) : true;
        if (boost::to_upper_copy<std::string>(defaultval) == "NULL") {
          isnull = true;
        }

        if (isnull) {
          if (column_constraint && column_constraint->get_notnull()) {
            throw std::runtime_error("Default value required for column " +
                                     cd->columnName + " (NULL value not supported)");
          }
        }

        for (auto it = import_buffers.begin(); it < import_buffers.end(); ++it) {
          auto& import_buffer = *it;
          if (cd->columnId == import_buffer->getColumnDesc()->columnId) {
            if (coldef != nullptr ||
                skip_physical_cols-- <= 0) {  // skip non-null phy col
              import_buffer->add_value(
                  cd, defaultval, isnull, Importer_NS::CopyParams(), nrows);
              if (cd->columnType.is_geometry()) {
                std::vector<double> coords, bounds;
                std::vector<int> ring_sizes, poly_rings;
                int render_group = 0;
                SQLTypeInfo tinfo{cd->columnType};
                if (!Geo_namespace::GeoTypesFactory::getGeoColumns(defaultval,
                                                                   tinfo,
                                                                   coords,
                                                                   bounds,
                                                                   ring_sizes,
                                                                   poly_rings,
                                                                   false)) {
                  throw std::runtime_error("Bad geometry data: '" + defaultval + "'");
                }
                size_t col_idx = 1 + std::distance(import_buffers.begin(), it);
                Importer_NS::Importer::set_geo_physical_import_buffer(catalog,
                                                                      cd,
                                                                      import_buffers,
                                                                      col_idx,
                                                                      coords,
                                                                      bounds,
                                                                      ring_sizes,
                                                                      poly_rings,
                                                                      render_group,
                                                                      nrows);
                // skip following phy cols
                skip_physical_cols = cd->columnType.get_physical_cols();
              }
            }
            break;
          }
        }
      }
    }

    if (!loader->loadNoCheckpoint(import_buffers, nrows)) {
      throw std::runtime_error("loadNoCheckpoint failed!");
    }
    catalog.roll(true);
    loader->checkpoint();
    catalog.getSqliteConnector().query("END TRANSACTION");
  } catch (...) {
    catalog.roll(false);
    catalog.getSqliteConnector().query("ROLLBACK TRANSACTION");
    throw;
  }
}

void DropColumnStmt::execute(const Catalog_Namespace::SessionInfo& session) {
  auto& catalog = session.getCatalog();

  // TODO(adb): the catalog should be handling this locking.
  const auto execute_write_lock = mapd_unique_lock<mapd_shared_mutex>(
      *legacylockmgr::LockMgr<mapd_shared_mutex, bool>::getMutex(
          legacylockmgr::ExecutorOuterLock, true));

  const auto td_with_lock =
      lockmgr::TableSchemaLockContainer<lockmgr::WriteLock>::acquireTableDescriptor(
          catalog, *table, true);
  const auto td = td_with_lock();
  if (!td) {
    throw std::runtime_error("Table " + *table + " does not exist.");
  }
  if (td->isView) {
    throw std::runtime_error("Dropping a column from a view is not supported.");
  }
  if (table_is_temporary(td)) {
    throw std::runtime_error(
        "Dropping a column from a temporary table is not yet supported.");
  }

  check_alter_table_privilege(session, td);

  for (const auto& column : columns) {
    if (nullptr == catalog.getMetadataForColumn(td->tableId, *column)) {
      throw std::runtime_error("Column " + *column + " does not exist.");
    }
  }

  if (td->nColumns <= (td->hasDeletedCol ? 3 : 2)) {
    throw std::runtime_error("Table " + *table + " has only one column.");
  }

  catalog.getSqliteConnector().query("BEGIN TRANSACTION");
  try {
    std::vector<int> columnIds;
    for (const auto& column : columns) {
      ColumnDescriptor cd = *catalog.getMetadataForColumn(td->tableId, *column);
      if (td->nShards > 0 && td->shardedColumnId == cd.columnId) {
        throw std::runtime_error("Dropping sharding column " + cd.columnName +
                                 " is not supported.");
      }
      catalog.dropColumn(*td, cd);
      columnIds.push_back(cd.columnId);
      for (int i = 0; i < cd.columnType.get_physical_cols(); i++) {
        const auto pcd = catalog.getMetadataForColumn(td->tableId, cd.columnId + i + 1);
        CHECK(pcd);
        catalog.dropColumn(*td, *pcd);
        columnIds.push_back(cd.columnId + i + 1);
      }
    }

    for (auto shard : catalog.getPhysicalTablesDescriptors(td)) {
      shard->fragmenter->dropColumns(columnIds);
    }
    // if test forces to rollback
    if (g_test_drop_column_rollback) {
      throw std::runtime_error("lol!");
    }
    catalog.roll(true);
    if (td->persistenceLevel == Data_Namespace::MemoryLevel::DISK_LEVEL) {
      catalog.checkpoint(td->tableId);
    }
    catalog.getSqliteConnector().query("END TRANSACTION");
  } catch (...) {
    catalog.setForReload(td->tableId);
    catalog.roll(false);
    catalog.getSqliteConnector().query("ROLLBACK TRANSACTION");
    throw;
  }

  // invalidate cached hashtable
  DeleteTriggeredCacheInvalidator::invalidateCaches();
}

void RenameColumnStmt::execute(const Catalog_Namespace::SessionInfo& session) {
  auto& catalog = session.getCatalog();

  const auto td_with_lock =
      lockmgr::TableSchemaLockContainer<lockmgr::WriteLock>::acquireTableDescriptor(
          catalog, *table, false);
  const auto td = td_with_lock();
  CHECK(td);

  check_alter_table_privilege(session, td);
  const ColumnDescriptor* cd = catalog.getMetadataForColumn(td->tableId, *column);
  if (cd == nullptr) {
    throw std::runtime_error("Column " + *column + " does not exist.");
  }
  if (catalog.getMetadataForColumn(td->tableId, *new_column_name) != nullptr) {
    throw std::runtime_error("Column " + *new_column_name + " already exists.");
  }
  catalog.renameColumn(td, cd, *new_column_name);
}

void CopyTableStmt::execute(const Catalog_Namespace::SessionInfo& session) {
  auto importer_factory = [](Catalog_Namespace::Catalog& catalog,
                             const TableDescriptor* td,
                             const std::string& file_path,
                             const Importer_NS::CopyParams& copy_params) {
    return std::make_unique<Importer_NS::Importer>(catalog, td, file_path, copy_params);
  };
  return execute(session, importer_factory);
}

void CopyTableStmt::execute(const Catalog_Namespace::SessionInfo& session,
                            const std::function<std::unique_ptr<Importer_NS::Importer>(
                                Catalog_Namespace::Catalog&,
                                const TableDescriptor*,
                                const std::string&,
                                const Importer_NS::CopyParams&)>& importer_factory) {
  size_t rows_completed = 0;
  size_t rows_rejected = 0;
  size_t total_time = 0;
  bool load_truncated = false;

  // Prevent simultaneous import / truncate (see TruncateTableStmt::execute)
  const auto execute_read_lock = mapd_shared_lock<mapd_shared_mutex>(
      *legacylockmgr::LockMgr<mapd_shared_mutex, bool>::getMutex(
          legacylockmgr::ExecutorOuterLock, true));

  const TableDescriptor* td{nullptr};
  std::unique_ptr<lockmgr::TableSchemaLockContainer<lockmgr::ReadLock>> td_with_lock;
  lockmgr::WriteLock insert_data_lock;

  auto& catalog = session.getCatalog();

  try {
    td_with_lock = std::make_unique<lockmgr::TableSchemaLockContainer<lockmgr::ReadLock>>(
        lockmgr::TableSchemaLockContainer<lockmgr::ReadLock>::acquireTableDescriptor(
            catalog, *table));
    td = (*td_with_lock)();
    insert_data_lock = lockmgr::InsertDataLockMgr::getWriteLockForTable(catalog, *table);
  } catch (const std::runtime_error& e) {
    // noop
    // TODO(adb): We're really only interested in whether the table exists or not.
    // Create a more refined exception.
  }

  // if the table already exists, it's locked, so check access privileges
  if (td) {
    std::vector<DBObject> privObjects;
    DBObject dbObject(*table, TableDBObjectType);
    dbObject.loadKey(catalog);
    dbObject.setPrivileges(AccessPrivileges::INSERT_INTO_TABLE);
    privObjects.push_back(dbObject);
    if (!SysCatalog::instance().checkPrivileges(session.get_currentUser(), privObjects)) {
      throw std::runtime_error("Violation of access privileges: user " +
                               session.get_currentUser().userName +
                               " has no insert privileges for table " + *table + ".");
    }
  }

  // since we'll have not only posix file names but also s3/hdfs/... url
  // we do not expand wildcard or check file existence here.
  // from here on, file_path contains something which may be a url
  // or a wildcard of file names;
  std::string file_path = *file_pattern;
  Importer_NS::CopyParams copy_params;
  if (!options.empty()) {
    for (auto& p : options) {
      if (boost::iequals(*p->get_name(), "max_reject")) {
        const IntLiteral* int_literal = dynamic_cast<const IntLiteral*>(p->get_value());
        if (int_literal == nullptr) {
          throw std::runtime_error("max_reject option must be an integer.");
        }
        copy_params.max_reject = int_literal->get_intval();
      } else if (boost::iequals(*p->get_name(), "buffer_size")) {
        const IntLiteral* int_literal = dynamic_cast<const IntLiteral*>(p->get_value());
        if (int_literal == nullptr) {
          throw std::runtime_error("buffer_size option must be an integer.");
        }
        copy_params.buffer_size = std::max<size_t>(1 << 20, int_literal->get_intval());
      } else if (boost::iequals(*p->get_name(), "threads")) {
        const IntLiteral* int_literal = dynamic_cast<const IntLiteral*>(p->get_value());
        if (int_literal == nullptr) {
          throw std::runtime_error("Threads option must be an integer.");
        }
        copy_params.threads = int_literal->get_intval();
      } else if (boost::iequals(*p->get_name(), "delimiter")) {
        const StringLiteral* str_literal =
            dynamic_cast<const StringLiteral*>(p->get_value());
        if (str_literal == nullptr) {
          throw std::runtime_error("Delimiter option must be a string.");
        } else if (str_literal->get_stringval()->length() != 1) {
          throw std::runtime_error("Delimiter must be a single character string.");
        }
        copy_params.delimiter = (*str_literal->get_stringval())[0];
      } else if (boost::iequals(*p->get_name(), "nulls")) {
        const StringLiteral* str_literal =
            dynamic_cast<const StringLiteral*>(p->get_value());
        if (str_literal == nullptr) {
          throw std::runtime_error("Nulls option must be a string.");
        }
        copy_params.null_str = *str_literal->get_stringval();
      } else if (boost::iequals(*p->get_name(), "header")) {
        const StringLiteral* str_literal =
            dynamic_cast<const StringLiteral*>(p->get_value());
        if (str_literal == nullptr) {
          throw std::runtime_error("Header option must be a boolean.");
        }
        copy_params.has_header = bool_from_string_literal(str_literal)
                                     ? Importer_NS::ImportHeaderRow::HAS_HEADER
                                     : Importer_NS::ImportHeaderRow::NO_HEADER;
#ifdef ENABLE_IMPORT_PARQUET
      } else if (boost::iequals(*p->get_name(), "parquet")) {
        const StringLiteral* str_literal =
            dynamic_cast<const StringLiteral*>(p->get_value());
        if (str_literal == nullptr) {
          throw std::runtime_error("Parquet option must be a boolean.");
        }
        if (bool_from_string_literal(str_literal)) {
          // not sure a parquet "table" type is proper, but to make code
          // look consistent in some places, let's set "table" type too
          copy_params.file_type = Importer_NS::FileType::PARQUET;
        }
#endif  // ENABLE_IMPORT_PARQUET
      } else if (boost::iequals(*p->get_name(), "s3_access_key")) {
        const StringLiteral* str_literal =
            dynamic_cast<const StringLiteral*>(p->get_value());
        if (str_literal == nullptr) {
          throw std::runtime_error("Option s3_access_key must be a string.");
        }
        copy_params.s3_access_key = *str_literal->get_stringval();
      } else if (boost::iequals(*p->get_name(), "s3_secret_key")) {
        const StringLiteral* str_literal =
            dynamic_cast<const StringLiteral*>(p->get_value());
        if (str_literal == nullptr) {
          throw std::runtime_error("Option s3_secret_key must be a string.");
        }
        copy_params.s3_secret_key = *str_literal->get_stringval();
      } else if (boost::iequals(*p->get_name(), "s3_region")) {
        const StringLiteral* str_literal =
            dynamic_cast<const StringLiteral*>(p->get_value());
        if (str_literal == nullptr) {
          throw std::runtime_error("Option s3_region must be a string.");
        }
        copy_params.s3_region = *str_literal->get_stringval();
      } else if (boost::iequals(*p->get_name(), "s3_endpoint")) {
        const StringLiteral* str_literal =
            dynamic_cast<const StringLiteral*>(p->get_value());
        if (str_literal == nullptr) {
          throw std::runtime_error("Option s3_endpoint must be a string.");
        }
        copy_params.s3_endpoint = *str_literal->get_stringval();
      } else if (boost::iequals(*p->get_name(), "quote")) {
        const StringLiteral* str_literal =
            dynamic_cast<const StringLiteral*>(p->get_value());
        if (str_literal == nullptr) {
          throw std::runtime_error("Quote option must be a string.");
        } else if (str_literal->get_stringval()->length() != 1) {
          throw std::runtime_error("Quote must be a single character string.");
        }
        copy_params.quote = (*str_literal->get_stringval())[0];
      } else if (boost::iequals(*p->get_name(), "escape")) {
        const StringLiteral* str_literal =
            dynamic_cast<const StringLiteral*>(p->get_value());
        if (str_literal == nullptr) {
          throw std::runtime_error("Escape option must be a string.");
        } else if (str_literal->get_stringval()->length() != 1) {
          throw std::runtime_error("Escape must be a single character string.");
        }
        copy_params.escape = (*str_literal->get_stringval())[0];
      } else if (boost::iequals(*p->get_name(), "line_delimiter")) {
        const StringLiteral* str_literal =
            dynamic_cast<const StringLiteral*>(p->get_value());
        if (str_literal == nullptr) {
          throw std::runtime_error("Line_delimiter option must be a string.");
        } else if (str_literal->get_stringval()->length() != 1) {
          throw std::runtime_error("Line_delimiter must be a single character string.");
        }
        copy_params.line_delim = (*str_literal->get_stringval())[0];
      } else if (boost::iequals(*p->get_name(), "quoted")) {
        const StringLiteral* str_literal =
            dynamic_cast<const StringLiteral*>(p->get_value());
        if (str_literal == nullptr) {
          throw std::runtime_error("Quoted option must be a boolean.");
        }
        copy_params.quoted = bool_from_string_literal(str_literal);
      } else if (boost::iequals(*p->get_name(), "plain_text")) {
        const StringLiteral* str_literal =
            dynamic_cast<const StringLiteral*>(p->get_value());
        if (str_literal == nullptr) {
          throw std::runtime_error("plain_text option must be a boolean.");
        }
        copy_params.plain_text = bool_from_string_literal(str_literal);
      } else if (boost::iequals(*p->get_name(), "array_marker")) {
        const StringLiteral* str_literal =
            dynamic_cast<const StringLiteral*>(p->get_value());
        if (str_literal == nullptr) {
          throw std::runtime_error("Array Marker option must be a string.");
        } else if (str_literal->get_stringval()->length() != 2) {
          throw std::runtime_error(
              "Array Marker option must be exactly two characters.  Default is {}.");
        }
        copy_params.array_begin = (*str_literal->get_stringval())[0];
        copy_params.array_end = (*str_literal->get_stringval())[1];
      } else if (boost::iequals(*p->get_name(), "array_delimiter")) {
        const StringLiteral* str_literal =
            dynamic_cast<const StringLiteral*>(p->get_value());
        if (str_literal == nullptr) {
          throw std::runtime_error("Array Delimiter option must be a string.");
        } else if (str_literal->get_stringval()->length() != 1) {
          throw std::runtime_error("Array Delimiter must be a single character string.");
        }
        copy_params.array_delim = (*str_literal->get_stringval())[0];
      } else if (boost::iequals(*p->get_name(), "lonlat")) {
        const StringLiteral* str_literal =
            dynamic_cast<const StringLiteral*>(p->get_value());
        if (str_literal == nullptr) {
          throw std::runtime_error("Lonlat option must be a boolean.");
        }
        copy_params.lonlat = bool_from_string_literal(str_literal);
      } else if (boost::iequals(*p->get_name(), "geo")) {
        const StringLiteral* str_literal =
            dynamic_cast<const StringLiteral*>(p->get_value());
        if (str_literal == nullptr) {
          throw std::runtime_error("Geo option must be a boolean.");
        }
        copy_params.file_type = bool_from_string_literal(str_literal)
                                    ? Importer_NS::FileType::POLYGON
                                    : Importer_NS::FileType::DELIMITED;
      } else if (boost::iequals(*p->get_name(), "geo_coords_type")) {
        const StringLiteral* str_literal =
            dynamic_cast<const StringLiteral*>(p->get_value());
        if (str_literal == nullptr) {
          throw std::runtime_error("'geo_coords_type' option must be a string");
        }
        const std::string* s = str_literal->get_stringval();
        if (boost::iequals(*s, "geography")) {
          throw std::runtime_error(
              "GEOGRAPHY coords type not yet supported. Please use GEOMETRY.");
          // copy_params.geo_coords_type = kGEOGRAPHY;
        } else if (boost::iequals(*s, "geometry")) {
          copy_params.geo_coords_type = kGEOMETRY;
        } else {
          throw std::runtime_error(
              "Invalid string for 'geo_coords_type' option (must be 'GEOGRAPHY' or "
              "'GEOMETRY'): " +
              *s);
        }
      } else if (boost::iequals(*p->get_name(), "geo_coords_encoding")) {
        const StringLiteral* str_literal =
            dynamic_cast<const StringLiteral*>(p->get_value());
        if (str_literal == nullptr) {
          throw std::runtime_error("'geo_coords_encoding' option must be a string");
        }
        const std::string* s = str_literal->get_stringval();
        if (boost::iequals(*s, "none")) {
          copy_params.geo_coords_encoding = kENCODING_NONE;
          copy_params.geo_coords_comp_param = 0;
        } else if (boost::iequals(*s, "compressed(32)")) {
          copy_params.geo_coords_encoding = kENCODING_GEOINT;
          copy_params.geo_coords_comp_param = 32;
        } else {
          throw std::runtime_error(
              "Invalid string for 'geo_coords_encoding' option (must be 'NONE' or "
              "'COMPRESSED(32)'): " +
              *s);
        }
      } else if (boost::iequals(*p->get_name(), "geo_coords_srid")) {
        const IntLiteral* int_literal = dynamic_cast<const IntLiteral*>(p->get_value());
        if (int_literal == nullptr) {
          throw std::runtime_error("'geo_coords_srid' option must be an integer");
        }
        const int srid = int_literal->get_intval();
        if (srid == 4326 || srid == 3857 || srid == 900913) {
          copy_params.geo_coords_srid = srid;
        } else {
          throw std::runtime_error(
              "Invalid value for 'geo_coords_srid' option (must be 4326, 3857, or "
              "900913): " +
              std::to_string(srid));
        }
      } else if (boost::iequals(*p->get_name(), "geo_layer_name")) {
        const StringLiteral* str_literal =
            dynamic_cast<const StringLiteral*>(p->get_value());
        if (str_literal == nullptr) {
          throw std::runtime_error("'geo_layer_name' option must be a string");
        }
        const std::string* layer_name = str_literal->get_stringval();
        if (layer_name) {
          copy_params.geo_layer_name = *layer_name;
        } else {
          throw std::runtime_error("Invalid value for 'geo_layer_name' option");
        }
      } else if (boost::iequals(*p->get_name(), "partitions")) {
        if (copy_params.file_type == Importer_NS::FileType::POLYGON) {
          const auto partitions =
              static_cast<const StringLiteral*>(p->get_value())->get_stringval();
          CHECK(partitions);
          const auto partitions_uc = boost::to_upper_copy<std::string>(*partitions);
          if (partitions_uc != "REPLICATED") {
            throw std::runtime_error("PARTITIONS must be REPLICATED for geo COPY");
          }
          _geo_copy_from_partitions = partitions_uc;
        } else {
          throw std::runtime_error("PARTITIONS option not supported for non-geo COPY: " +
                                   *p->get_name());
        }
      } else if (boost::iequals(*p->get_name(), "geo_assign_render_groups")) {
        const StringLiteral* str_literal =
            dynamic_cast<const StringLiteral*>(p->get_value());
        if (str_literal == nullptr) {
          throw std::runtime_error("geo_assign_render_groups option must be a boolean.");
        }
        copy_params.geo_assign_render_groups = bool_from_string_literal(str_literal);
      } else if (boost::iequals(*p->get_name(), "geo_explode_collections")) {
        const StringLiteral* str_literal =
            dynamic_cast<const StringLiteral*>(p->get_value());
        if (str_literal == nullptr) {
          throw std::runtime_error("geo_explode_collections option must be a boolean.");
        }
        copy_params.geo_explode_collections = bool_from_string_literal(str_literal);
      } else {
        throw std::runtime_error("Invalid option for COPY: " + *p->get_name());
      }
    }
  }

  std::string tr;
  if (copy_params.file_type == Importer_NS::FileType::POLYGON) {
    // geo import
    // we do nothing here, except stash the parameters so we can
    // do the import when we unwind to the top of the handler
    _geo_copy_from_file_name = file_path;
    _geo_copy_from_copy_params = copy_params;
    _was_geo_copy_from = true;

    // the result string
    // @TODO simon.eves put something more useful in here
    // except we really can't because we haven't done the import yet!
    if (td) {
      tr = std::string("Appending geo to table '") + *table + std::string("'...");
    } else {
      tr = std::string("Creating table '") + *table +
           std::string("' and importing geo...");
    }
  } else {
    if (td) {
      CHECK(td_with_lock);

      // regular import
      auto importer = importer_factory(catalog, td, file_path, copy_params);
      auto ms = measure<>::execution([&]() {
        auto res = importer->import();
        rows_completed += res.rows_completed;
        rows_rejected += res.rows_rejected;
        load_truncated = res.load_truncated;
      });
      total_time += ms;

      // results
      if (load_truncated || rows_rejected > copy_params.max_reject) {
        LOG(ERROR) << "COPY exited early due to reject records count during multi file "
                      "processing ";
        // if we have crossed the truncated load threshold
        load_truncated = true;
        success = false;
      }
      if (!load_truncated) {
        tr = std::string("Loaded: " + std::to_string(rows_completed) +
                         " recs, Rejected: " + std::to_string(rows_rejected) +
                         " recs in " + std::to_string((double)total_time / 1000.0) +
                         " secs");
      } else {
        tr = std::string("Loader truncated due to reject count.  Processed : " +
                         std::to_string(rows_completed) + " recs, Rejected: " +
                         std::to_string(rows_rejected) + " recs in " +
                         std::to_string((double)total_time / 1000.0) + " secs");
      }
    } else {
      throw std::runtime_error("Table '" + *table + "' must exist before COPY FROM");
    }
  }

  return_message.reset(new std::string(tr));
  LOG(INFO) << tr;
}

// CREATE ROLE payroll_dept_role;
void CreateRoleStmt::execute(const Catalog_Namespace::SessionInfo& session) {
  const auto& currentUser = session.get_currentUser();
  if (!currentUser.isSuper) {
    throw std::runtime_error("CREATE ROLE " + get_role() +
                             " failed. It can only be executed by super user.");
  }
  SysCatalog::instance().createRole(get_role());
}

// DROP ROLE payroll_dept_role;
void DropRoleStmt::execute(const Catalog_Namespace::SessionInfo& session) {
  const auto& currentUser = session.get_currentUser();
  if (!currentUser.isSuper) {
    throw std::runtime_error("DROP ROLE " + get_role() +
                             " failed. It can only be executed by super user.");
  }
  auto* rl = SysCatalog::instance().getRoleGrantee(get_role());
  if (!rl) {
    throw std::runtime_error("DROP ROLE " + get_role() +
                             " failed because role with this name does not exist.");
  }
  SysCatalog::instance().dropRole(get_role());
}

std::vector<std::string> splitObjectHierName(const std::string& hierName) {
  std::vector<std::string> componentNames;
  boost::split(componentNames, hierName, boost::is_any_of("."));
  return componentNames;
}

std::string extractObjectNameFromHierName(const std::string& objectHierName,
                                          const std::string& objectType,
                                          const Catalog_Namespace::Catalog& cat) {
  std::string objectName;
  std::vector<std::string> componentNames = splitObjectHierName(objectHierName);
  if (objectType.compare("DATABASE") == 0) {
    if (componentNames.size() == 1) {
      objectName = componentNames[0];
    } else {
      throw std::runtime_error("DB object name is not correct " + objectHierName);
    }
  } else {
    if (objectType.compare("TABLE") == 0 || objectType.compare("DASHBOARD") == 0 ||
        objectType.compare("VIEW") == 0 || objectType.compare("SERVER") == 0) {
      switch (componentNames.size()) {
        case (1): {
          objectName = componentNames[0];
          break;
        }
        case (2): {
          objectName = componentNames[1];
          break;
        }
        default: {
          throw std::runtime_error("DB object name is not correct " + objectHierName);
        }
      }
    } else {
      throw std::runtime_error("DB object type " + objectType + " is not supported.");
    }
  }
  return objectName;
}

static std::pair<AccessPrivileges, DBObjectType> parseStringPrivs(
    const std::string& privs,
    const DBObjectType& objectType,
    const std::string& object_name) {
  static const std::map<std::pair<const std::string, const DBObjectType>,
                        std::pair<const AccessPrivileges, const DBObjectType>>
      privileges_lookup{
          {{"ALL"s, DatabaseDBObjectType},
           {AccessPrivileges::ALL_DATABASE, DatabaseDBObjectType}},
          {{"ALL"s, TableDBObjectType}, {AccessPrivileges::ALL_TABLE, TableDBObjectType}},
          {{"ALL"s, DashboardDBObjectType},
           {AccessPrivileges::ALL_DASHBOARD, DashboardDBObjectType}},
          {{"ALL"s, ViewDBObjectType}, {AccessPrivileges::ALL_VIEW, ViewDBObjectType}},
          {{"ALL"s, ServerDBObjectType},
           {AccessPrivileges::ALL_SERVER, ServerDBObjectType}},

          {{"CREATE TABLE"s, DatabaseDBObjectType},
           {AccessPrivileges::CREATE_TABLE, TableDBObjectType}},
          {{"CREATE"s, DatabaseDBObjectType},
           {AccessPrivileges::CREATE_TABLE, TableDBObjectType}},
          {{"SELECT"s, DatabaseDBObjectType},
           {AccessPrivileges::SELECT_FROM_TABLE, TableDBObjectType}},
          {{"INSERT"s, DatabaseDBObjectType},
           {AccessPrivileges::INSERT_INTO_TABLE, TableDBObjectType}},
          {{"TRUNCATE"s, DatabaseDBObjectType},
           {AccessPrivileges::TRUNCATE_TABLE, TableDBObjectType}},
          {{"UPDATE"s, DatabaseDBObjectType},
           {AccessPrivileges::UPDATE_IN_TABLE, TableDBObjectType}},
          {{"DELETE"s, DatabaseDBObjectType},
           {AccessPrivileges::DELETE_FROM_TABLE, TableDBObjectType}},
          {{"DROP"s, DatabaseDBObjectType},
           {AccessPrivileges::DROP_TABLE, TableDBObjectType}},
          {{"ALTER"s, DatabaseDBObjectType},
           {AccessPrivileges::ALTER_TABLE, TableDBObjectType}},

          {{"SELECT"s, TableDBObjectType},
           {AccessPrivileges::SELECT_FROM_TABLE, TableDBObjectType}},
          {{"INSERT"s, TableDBObjectType},
           {AccessPrivileges::INSERT_INTO_TABLE, TableDBObjectType}},
          {{"TRUNCATE"s, TableDBObjectType},
           {AccessPrivileges::TRUNCATE_TABLE, TableDBObjectType}},
          {{"UPDATE"s, TableDBObjectType},
           {AccessPrivileges::UPDATE_IN_TABLE, TableDBObjectType}},
          {{"DELETE"s, TableDBObjectType},
           {AccessPrivileges::DELETE_FROM_TABLE, TableDBObjectType}},
          {{"DROP"s, TableDBObjectType},
           {AccessPrivileges::DROP_TABLE, TableDBObjectType}},
          {{"ALTER"s, TableDBObjectType},
           {AccessPrivileges::ALTER_TABLE, TableDBObjectType}},

          {{"CREATE VIEW"s, DatabaseDBObjectType},
           {AccessPrivileges::CREATE_VIEW, ViewDBObjectType}},
          {{"SELECT VIEW"s, DatabaseDBObjectType},
           {AccessPrivileges::SELECT_FROM_VIEW, ViewDBObjectType}},
          {{"DROP VIEW"s, DatabaseDBObjectType},
           {AccessPrivileges::DROP_VIEW, ViewDBObjectType}},
          {{"SELECT"s, ViewDBObjectType},
           {AccessPrivileges::SELECT_FROM_VIEW, ViewDBObjectType}},
          {{"DROP"s, ViewDBObjectType}, {AccessPrivileges::DROP_VIEW, ViewDBObjectType}},

          {{"CREATE DASHBOARD"s, DatabaseDBObjectType},
           {AccessPrivileges::CREATE_DASHBOARD, DashboardDBObjectType}},
          {{"EDIT DASHBOARD"s, DatabaseDBObjectType},
           {AccessPrivileges::EDIT_DASHBOARD, DashboardDBObjectType}},
          {{"VIEW DASHBOARD"s, DatabaseDBObjectType},
           {AccessPrivileges::VIEW_DASHBOARD, DashboardDBObjectType}},
          {{"DELETE DASHBOARD"s, DatabaseDBObjectType},
           {AccessPrivileges::DELETE_DASHBOARD, DashboardDBObjectType}},
          {{"VIEW"s, DashboardDBObjectType},
           {AccessPrivileges::VIEW_DASHBOARD, DashboardDBObjectType}},
          {{"EDIT"s, DashboardDBObjectType},
           {AccessPrivileges::EDIT_DASHBOARD, DashboardDBObjectType}},
          {{"DELETE"s, DashboardDBObjectType},
           {AccessPrivileges::DELETE_DASHBOARD, DashboardDBObjectType}},

          {{"CREATE SERVER"s, DatabaseDBObjectType},
           {AccessPrivileges::CREATE_SERVER, ServerDBObjectType}},
          {{"DROP SERVER"s, DatabaseDBObjectType},
           {AccessPrivileges::DROP_SERVER, ServerDBObjectType}},
          {{"DROP"s, ServerDBObjectType},
           {AccessPrivileges::DROP_SERVER, ServerDBObjectType}},

          {{"VIEW SQL EDITOR"s, DatabaseDBObjectType},
           {AccessPrivileges::VIEW_SQL_EDITOR, DatabaseDBObjectType}},
          {{"ACCESS"s, DatabaseDBObjectType},
           {AccessPrivileges::ACCESS, DatabaseDBObjectType}}};

  auto result = privileges_lookup.find(std::make_pair(privs, objectType));
  if (result == privileges_lookup.end()) {
    throw std::runtime_error("Privileges " + privs + " on DB object " + object_name +
                             " are not correct.");
  }
  return result->second;
}

static DBObject createObject(const std::string& objectName, DBObjectType objectType) {
  if (objectType == DashboardDBObjectType) {
    int32_t dashboard_id = -1;
    if (!objectName.empty()) {
      try {
        dashboard_id = stoi(objectName);
      } catch (const std::exception&) {
        throw std::runtime_error(
            "Privileges on dashboards should be changed via integer dashboard ID");
      }
    }
    return DBObject(dashboard_id, objectType);
  } else {
    return DBObject(objectName, objectType);
  }
}

// GRANT SELECT/INSERT/CREATE ON TABLE payroll_table TO payroll_dept_role;
void GrantPrivilegesStmt::execute(const Catalog_Namespace::SessionInfo& session) {
  auto& catalog = session.getCatalog();
  const auto& currentUser = session.get_currentUser();
  const auto parserObjectType = boost::to_upper_copy<std::string>(get_object_type());
  const auto objectName =
      extractObjectNameFromHierName(get_object(), parserObjectType, catalog);
  auto objectType = DBObjectTypeFromString(parserObjectType);
  if (objectType == ServerDBObjectType && !g_enable_fsi) {
    throw std::runtime_error("GRANT failed. SERVER object unrecognized.");
  }
  DBObject dbObject = createObject(objectName, objectType);
  /* verify object ownership if not suser */
  if (!currentUser.isSuper) {
    if (!SysCatalog::instance().verifyDBObjectOwnership(currentUser, dbObject, catalog)) {
      throw std::runtime_error(
          "GRANT failed. It can only be executed by super user or owner of the "
          "object.");
    }
  }
  /* set proper values of privileges & grant them to the object */
  std::vector<DBObject> objects(get_privs().size(), dbObject);
  for (size_t i = 0; i < get_privs().size(); ++i) {
    std::pair<AccessPrivileges, DBObjectType> priv = parseStringPrivs(
        boost::to_upper_copy<std::string>(get_privs()[i]), objectType, get_object());
    objects[i].setPrivileges(priv.first);
    objects[i].setPermissionType(priv.second);
    if (priv.second == ServerDBObjectType && !g_enable_fsi) {
      throw std::runtime_error("GRANT failed. SERVER object unrecognized.");
    }
  }
  SysCatalog::instance().grantDBObjectPrivilegesBatch(grantees, objects, catalog);
}

// REVOKE SELECT/INSERT/CREATE ON TABLE payroll_table FROM payroll_dept_role;
void RevokePrivilegesStmt::execute(const Catalog_Namespace::SessionInfo& session) {
  auto& catalog = session.getCatalog();
  const auto& currentUser = session.get_currentUser();
  const auto parserObjectType = boost::to_upper_copy<std::string>(get_object_type());
  const auto objectName =
      extractObjectNameFromHierName(get_object(), parserObjectType, catalog);
  auto objectType = DBObjectTypeFromString(parserObjectType);
  if (objectType == ServerDBObjectType && !g_enable_fsi) {
    throw std::runtime_error("REVOKE failed. SERVER object unrecognized.");
  }
  DBObject dbObject = createObject(objectName, objectType);
  /* verify object ownership if not suser */
  if (!currentUser.isSuper) {
    if (!SysCatalog::instance().verifyDBObjectOwnership(currentUser, dbObject, catalog)) {
      throw std::runtime_error(
          "REVOKE failed. It can only be executed by super user or owner of the "
          "object.");
    }
  }
  /* set proper values of privileges & grant them to the object */
  std::vector<DBObject> objects(get_privs().size(), dbObject);
  for (size_t i = 0; i < get_privs().size(); ++i) {
    std::pair<AccessPrivileges, DBObjectType> priv = parseStringPrivs(
        boost::to_upper_copy<std::string>(get_privs()[i]), objectType, get_object());
    objects[i].setPrivileges(priv.first);
    objects[i].setPermissionType(priv.second);
    if (priv.second == ServerDBObjectType && !g_enable_fsi) {
      throw std::runtime_error("REVOKE failed. SERVER object unrecognized.");
    }
  }
  SysCatalog::instance().revokeDBObjectPrivilegesBatch(grantees, objects, catalog);
}

// NOTE: not used currently, will we ever use it?
// SHOW ON TABLE payroll_table FOR payroll_dept_role;
void ShowPrivilegesStmt::execute(const Catalog_Namespace::SessionInfo& session) {
  auto& catalog = session.getCatalog();
  const auto& currentUser = session.get_currentUser();
  const auto parserObjectType = boost::to_upper_copy<std::string>(get_object_type());
  const auto objectName =
      extractObjectNameFromHierName(get_object(), parserObjectType, catalog);
  auto objectType = DBObjectTypeFromString(parserObjectType);
  DBObject dbObject = createObject(objectName, objectType);
  /* verify object ownership if not suser */
  if (!currentUser.isSuper) {
    if (!SysCatalog::instance().verifyDBObjectOwnership(currentUser, dbObject, catalog)) {
      throw std::runtime_error(
          "SHOW ON " + get_object() + " FOR " + get_role() +
          " failed. It can only be executed by super user or owner of the object.");
    }
  }
  /* get values of privileges for the object and report them */
  SysCatalog::instance().getDBObjectPrivileges(get_role(), dbObject, catalog);
  AccessPrivileges privs = dbObject.getPrivileges();
  printf("\nPRIVILEGES ON %s FOR %s ARE SET AS FOLLOWING: ",
         get_object().c_str(),
         get_role().c_str());

  if (objectType == DBObjectType::DatabaseDBObjectType) {
    if (privs.hasPermission(DatabasePrivileges::CREATE_DATABASE)) {
      printf(" CREATE");
    }
    if (privs.hasPermission(DatabasePrivileges::DROP_DATABASE)) {
      printf(" DROP");
    }
  } else if (objectType == DBObjectType::TableDBObjectType) {
    if (privs.hasPermission(TablePrivileges::CREATE_TABLE)) {
      printf(" CREATE");
    }
    if (privs.hasPermission(TablePrivileges::DROP_TABLE)) {
      printf(" DROP");
    }
    if (privs.hasPermission(TablePrivileges::SELECT_FROM_TABLE)) {
      printf(" SELECT");
    }
    if (privs.hasPermission(TablePrivileges::INSERT_INTO_TABLE)) {
      printf(" INSERT");
    }
    if (privs.hasPermission(TablePrivileges::UPDATE_IN_TABLE)) {
      printf(" UPDATE");
    }
    if (privs.hasPermission(TablePrivileges::DELETE_FROM_TABLE)) {
      printf(" DELETE");
    }
    if (privs.hasPermission(TablePrivileges::TRUNCATE_TABLE)) {
      printf(" TRUNCATE");
    }
    if (privs.hasPermission(TablePrivileges::ALTER_TABLE)) {
      printf(" ALTER");
    }
  } else if (objectType == DBObjectType::DashboardDBObjectType) {
    if (privs.hasPermission(DashboardPrivileges::CREATE_DASHBOARD)) {
      printf(" CREATE");
    }
    if (privs.hasPermission(DashboardPrivileges::DELETE_DASHBOARD)) {
      printf(" DELETE");
    }
    if (privs.hasPermission(DashboardPrivileges::VIEW_DASHBOARD)) {
      printf(" VIEW");
    }
    if (privs.hasPermission(DashboardPrivileges::EDIT_DASHBOARD)) {
      printf(" EDIT");
    }
  } else if (objectType == DBObjectType::ViewDBObjectType) {
    if (privs.hasPermission(ViewPrivileges::CREATE_VIEW)) {
      printf(" CREATE");
    }
    if (privs.hasPermission(ViewPrivileges::DROP_VIEW)) {
      printf(" DROP");
    }
    if (privs.hasPermission(ViewPrivileges::SELECT_FROM_VIEW)) {
      printf(" SELECT");
    }
    if (privs.hasPermission(ViewPrivileges::INSERT_INTO_VIEW)) {
      printf(" INSERT");
    }
    if (privs.hasPermission(ViewPrivileges::UPDATE_IN_VIEW)) {
      printf(" UPDATE");
    }
    if (privs.hasPermission(ViewPrivileges::DELETE_FROM_VIEW)) {
      printf(" DELETE");
    }
  }
  printf(".\n");
}

// GRANT payroll_dept_role TO joe;
void GrantRoleStmt::execute(const Catalog_Namespace::SessionInfo& session) {
  const auto& currentUser = session.get_currentUser();
  if (!currentUser.isSuper) {
    throw std::runtime_error(
        "GRANT failed, because it can only be executed by super user.");
  }
  if (std::find(get_grantees().begin(), get_grantees().end(), OMNISCI_ROOT_USER) !=
      get_grantees().end()) {
    throw std::runtime_error(
        "Request to grant role failed because mapd root user has all privileges by "
        "default.");
  }
  SysCatalog::instance().grantRoleBatch(get_roles(), get_grantees());
}

// REVOKE payroll_dept_role FROM joe;get_users
void RevokeRoleStmt::execute(const Catalog_Namespace::SessionInfo& session) {
  const auto& currentUser = session.get_currentUser();
  if (!currentUser.isSuper) {
    throw std::runtime_error(
        "REVOKE failed, because it can only be executed by super user.");
  }
  if (std::find(get_grantees().begin(), get_grantees().end(), OMNISCI_ROOT_USER) !=
      get_grantees().end()) {
    throw std::runtime_error(
        "Request to revoke role failed because privileges can not be revoked from mapd "
        "root user.");
  }
  SysCatalog::instance().revokeRoleBatch(get_roles(), get_grantees());
}

using dbl = std::numeric_limits<double>;

void ExportQueryStmt::execute(const Catalog_Namespace::SessionInfo& session) {
  auto session_copy = session;
  auto session_ptr = std::shared_ptr<Catalog_Namespace::SessionInfo>(
      &session_copy, boost::null_deleter());
  auto query_state = query_state::QueryState::create(session_ptr, *select_stmt);
  auto stdlog = STDLOG(query_state);
  auto query_state_proxy = query_state->createQueryStateProxy();

  auto& catalog = session.getCatalog();

  LocalConnector local_connector;

  if (!leafs_connector_) {
    leafs_connector_ = &local_connector;
  }

  Importer_NS::CopyParams copy_params;
  if (!options.empty()) {
    for (auto& p : options) {
      if (boost::iequals(*p->get_name(), "delimiter")) {
        const StringLiteral* str_literal =
            dynamic_cast<const StringLiteral*>(p->get_value());
        if (str_literal == nullptr) {
          throw std::runtime_error("Delimiter option must be a string.");
        } else if (str_literal->get_stringval()->length() != 1) {
          throw std::runtime_error("Delimiter must be a single character string.");
        }
        copy_params.delimiter = (*str_literal->get_stringval())[0];
      } else if (boost::iequals(*p->get_name(), "nulls")) {
        const StringLiteral* str_literal =
            dynamic_cast<const StringLiteral*>(p->get_value());
        if (str_literal == nullptr) {
          throw std::runtime_error("Nulls option must be a string.");
        }
        copy_params.null_str = *str_literal->get_stringval();
      } else if (boost::iequals(*p->get_name(), "header")) {
        const StringLiteral* str_literal =
            dynamic_cast<const StringLiteral*>(p->get_value());
        if (str_literal == nullptr) {
          throw std::runtime_error("Header option must be a boolean.");
        }
        copy_params.has_header = bool_from_string_literal(str_literal)
                                     ? Importer_NS::ImportHeaderRow::HAS_HEADER
                                     : Importer_NS::ImportHeaderRow::NO_HEADER;
      } else if (boost::iequals(*p->get_name(), "quote")) {
        const StringLiteral* str_literal =
            dynamic_cast<const StringLiteral*>(p->get_value());
        if (str_literal == nullptr) {
          throw std::runtime_error("Quote option must be a string.");
        } else if (str_literal->get_stringval()->length() != 1) {
          throw std::runtime_error("Quote must be a single character string.");
        }
        copy_params.quote = (*str_literal->get_stringval())[0];
      } else if (boost::iequals(*p->get_name(), "escape")) {
        const StringLiteral* str_literal =
            dynamic_cast<const StringLiteral*>(p->get_value());
        if (str_literal == nullptr) {
          throw std::runtime_error("Escape option must be a string.");
        } else if (str_literal->get_stringval()->length() != 1) {
          throw std::runtime_error("Escape must be a single character string.");
        }
        copy_params.escape = (*str_literal->get_stringval())[0];
      } else if (boost::iequals(*p->get_name(), "line_delimiter")) {
        const StringLiteral* str_literal =
            dynamic_cast<const StringLiteral*>(p->get_value());
        if (str_literal == nullptr) {
          throw std::runtime_error("Line_delimiter option must be a string.");
        } else if (str_literal->get_stringval()->length() != 1) {
          throw std::runtime_error("Line_delimiter must be a single character string.");
        }
        copy_params.line_delim = (*str_literal->get_stringval())[0];
      } else if (boost::iequals(*p->get_name(), "quoted")) {
        const StringLiteral* str_literal =
            dynamic_cast<const StringLiteral*>(p->get_value());
        if (str_literal == nullptr) {
          throw std::runtime_error("Quoted option must be a boolean.");
        }
        copy_params.quoted = bool_from_string_literal(str_literal);
      } else {
        throw std::runtime_error("Invalid option for COPY: " + *p->get_name());
      }
    }
  }

  std::ofstream outfile;
  if (file_path->empty() || !boost::filesystem::path(*file_path).is_absolute()) {
    std::string file_name;
    if (file_path->empty()) {
      file_name = session.get_session_id() + ".txt";
    } else {
      file_name = boost::filesystem::path(*file_path).filename().string();
    }
    *file_path = catalog.getBasePath() + "/mapd_export/" + session.get_session_id() + "/";
    if (!boost::filesystem::exists(*file_path)) {
      if (!boost::filesystem::create_directories(*file_path)) {
        throw std::runtime_error("Directory " + *file_path + " cannot be created.");
      }
    }
    *file_path += file_name;
  }
  outfile.open(*file_path);
  if (!outfile) {
    throw std::runtime_error("Cannot open file: " + *file_path);
  }
  if (copy_params.has_header == Importer_NS::ImportHeaderRow::HAS_HEADER) {
    auto result = local_connector.query(query_state_proxy, *select_stmt, {}, true);

    bool not_first = false;
    size_t i = 0;
    for (const auto& target : result.targets_meta) {
      std::string col_name = target.get_resname();
      if (col_name.empty()) {
        col_name = "result_" + std::to_string(i + 1);
      }
      if (not_first) {
        outfile << copy_params.delimiter;
      } else {
        not_first = true;
      }
      outfile << col_name;
      ++i;
    }
    outfile << copy_params.line_delim;
  }

  auto outer_frag_count =
      leafs_connector_->getOuterFragmentCount(query_state_proxy, *select_stmt);

  size_t outer_frag_end = outer_frag_count == 0 ? 1 : outer_frag_count;

  for (size_t outer_frag_idx = 0; outer_frag_idx < outer_frag_end; outer_frag_idx++) {
    std::vector<size_t> allowed_outer_fragment_indices;

    if (outer_frag_count) {
      allowed_outer_fragment_indices.push_back(outer_frag_idx);
    }

    std::vector<AggregatedResult> query_results = leafs_connector_->query(
        query_state_proxy, *select_stmt, allowed_outer_fragment_indices);

    for (auto& res : query_results) {
      auto results = res.rs;

      const std::vector<TargetMetaInfo>& targets = res.targets_meta;
      const TargetMetaInfo* td = targets.data();

      while (true) {
        const auto crt_row = results->getNextRow(true, true);
        if (crt_row.empty()) {
          break;
        }
        bool not_first = false;
        for (size_t i = 0; i < results->colCount(); ++i) {
          bool is_null;
          const auto tv = crt_row[i];
          const auto scalar_tv = boost::get<ScalarTargetValue>(&tv);
          if (not_first) {
            outfile << copy_params.delimiter;
          } else {
            not_first = true;
          }
          if (copy_params.quoted) {
            outfile << copy_params.quote;
          }
          const auto& ti = td[i].get_type_info();
          if (!scalar_tv) {
            outfile << datum_to_string(crt_row[i], ti, " | ");
            if (copy_params.quoted) {
              outfile << copy_params.quote;
            }
            continue;
          }
          if (boost::get<int64_t>(scalar_tv)) {
            auto int_val = *(boost::get<int64_t>(scalar_tv));
            switch (ti.get_type()) {
              case kBOOLEAN:
                is_null = (int_val == NULL_BOOLEAN);
                break;
              case kTINYINT:
                is_null = (int_val == NULL_TINYINT);
                break;
              case kSMALLINT:
                is_null = (int_val == NULL_SMALLINT);
                break;
              case kINT:
                is_null = (int_val == NULL_INT);
                break;
              case kBIGINT:
                is_null = (int_val == NULL_BIGINT);
                break;
              case kTIME:
              case kTIMESTAMP:
              case kDATE:
                is_null = (int_val == NULL_BIGINT);
                break;
              default:
                is_null = false;
            }
            if (is_null) {
              outfile << copy_params.null_str;
            } else if (ti.get_type() == kTIME) {
              const auto t = static_cast<time_t>(int_val);
              std::tm tm_struct;
              gmtime_r(&t, &tm_struct);
              char buf[9];
              strftime(buf, 9, "%T", &tm_struct);
              outfile << buf;
            } else {
              outfile << int_val;
            }
          } else if (boost::get<double>(scalar_tv)) {
            auto real_val = *(boost::get<double>(scalar_tv));
            if (ti.get_type() == kFLOAT) {
              is_null = (real_val == NULL_FLOAT);
            } else {
              is_null = (real_val == NULL_DOUBLE);
            }
            if (is_null) {
              outfile << copy_params.null_str;
            } else if (ti.get_type() == kNUMERIC) {
              outfile << std::setprecision(ti.get_precision()) << real_val;
            } else {
              outfile << std::setprecision(std::numeric_limits<double>::digits10 + 1)
                      << real_val;
            }
          } else if (boost::get<float>(scalar_tv)) {
            CHECK_EQ(kFLOAT, ti.get_type());
            auto real_val = *(boost::get<float>(scalar_tv));
            if (real_val == NULL_FLOAT) {
              outfile << copy_params.null_str;
            } else {
              outfile << std::setprecision(std::numeric_limits<float>::digits10 + 1)
                      << real_val;
            }
          } else {
            auto s = boost::get<NullableString>(scalar_tv);
            is_null = !s || boost::get<void*>(s);
            if (is_null) {
              outfile << copy_params.null_str;
            } else {
              auto s_notnull = boost::get<std::string>(s);
              CHECK(s_notnull);
              if (!copy_params.quoted) {
                outfile << *s_notnull;
              } else {
                size_t q = s_notnull->find(copy_params.quote);
                if (q == std::string::npos) {
                  outfile << *s_notnull;
                } else {
                  std::string str(*s_notnull);
                  while (q != std::string::npos) {
                    str.insert(q, 1, copy_params.escape);
                    q = str.find(copy_params.quote, q + 2);
                  }
                  outfile << str;
                }
              }
            }
          }
          if (copy_params.quoted) {
            outfile << copy_params.quote;
          }
        }
        outfile << copy_params.line_delim;
      }
    }
  }
  outfile.close();
}

void CreateViewStmt::execute(const Catalog_Namespace::SessionInfo& session) {
  auto session_copy = session;
  auto session_ptr = std::shared_ptr<Catalog_Namespace::SessionInfo>(
      &session_copy, boost::null_deleter());
  auto query_state = query_state::QueryState::create(session_ptr, select_query_);
  auto stdlog = STDLOG(query_state);
  auto& catalog = session.getCatalog();

  if (!ddl_utils::validate_nonexistent_table(view_name_, catalog, if_not_exists_)) {
    return;
  }
  if (!session.checkDBAccessPrivileges(DBObjectType::ViewDBObjectType,
                                       AccessPrivileges::CREATE_VIEW)) {
    throw std::runtime_error("View " + view_name_ +
                             " will not be created. User has no create view privileges.");
  }

  const auto query_after_shim = pg_shim(select_query_);

  // this now also ensures that access permissions are checked
  catalog.getCalciteMgr()->process(query_state->createQueryStateProxy(),
                                   query_after_shim,
                                   {},
                                   true,
                                   false,
                                   false,
                                   true);

  // Take write lock after the query is processed to ensure no deadlocks
  const auto execute_write_lock = mapd_unique_lock<mapd_shared_mutex>(
      *legacylockmgr::LockMgr<mapd_shared_mutex, bool>::getMutex(
          legacylockmgr::ExecutorOuterLock, true));

  TableDescriptor td;
  td.tableName = view_name_;
  td.userId = session.get_currentUser().userId;
  td.nColumns = 0;
  td.isView = true;
  td.viewSQL = query_after_shim;
  td.fragmenter = nullptr;
  td.fragType = Fragmenter_Namespace::FragmenterType::INSERT_ORDER;
  td.maxFragRows =
      DEFAULT_FRAGMENT_ROWS;  // @todo this stuff should not be InsertOrderFragmenter
  td.maxChunkSize =
      DEFAULT_MAX_CHUNK_SIZE;  // @todo this stuff should not be InsertOrderFragmenter
  td.fragPageSize = DEFAULT_PAGE_SIZE;
  td.maxRows = DEFAULT_MAX_ROWS;
  catalog.createTable(td, {}, {}, true);

  // TODO (max): It's transactionally unsafe, should be fixed: we may create object w/o
  // privileges
  SysCatalog::instance().createDBObject(
      session.get_currentUser(), view_name_, ViewDBObjectType, catalog);
}

void DropViewStmt::execute(const Catalog_Namespace::SessionInfo& session) {
  auto& catalog = session.getCatalog();

  const TableDescriptor* td{nullptr};
  std::unique_ptr<lockmgr::TableSchemaLockContainer<lockmgr::WriteLock>> td_with_lock;

  try {
    td_with_lock =
        std::make_unique<lockmgr::TableSchemaLockContainer<lockmgr::WriteLock>>(
            lockmgr::TableSchemaLockContainer<lockmgr::WriteLock>::acquireTableDescriptor(
                catalog, *view_name, false));
    td = (*td_with_lock)();
  } catch (const std::runtime_error& e) {
    if (if_exists) {
      return;
    } else {
      throw e;
    }
  }

  CHECK(td);
  CHECK(td_with_lock);

  if (!session.checkDBAccessPrivileges(
          DBObjectType::ViewDBObjectType, AccessPrivileges::DROP_VIEW, *view_name)) {
    throw std::runtime_error("View " + *view_name +
                             " will not be dropped. User has no drop view privileges.");
  }

  ddl_utils::validate_drop_table_type(td, ddl_utils::TableType::VIEW);
  catalog.dropTable(td);
}

static void checkStringLiteral(const std::string& option_name,
                               const std::unique_ptr<NameValueAssign>& p) {
  CHECK(p);
  if (!dynamic_cast<const StringLiteral*>(p->get_value())) {
    throw std::runtime_error(option_name + " option must be a string literal.");
  }
}

void CreateDBStmt::execute(const Catalog_Namespace::SessionInfo& session) {
  if (!session.get_currentUser().isSuper) {
    throw std::runtime_error(
        "CREATE DATABASE command can only be executed by super user.");
  }

  const auto execute_write_lock = mapd_unique_lock<mapd_shared_mutex>(
      *legacylockmgr::LockMgr<mapd_shared_mutex, bool>::getMutex(
          legacylockmgr::ExecutorOuterLock, true));

  Catalog_Namespace::DBMetadata db_meta;
  if (SysCatalog::instance().getMetadataForDB(*db_name, db_meta) && if_not_exists_) {
    return;
  }
  int ownerId = session.get_currentUser().userId;
  if (!name_value_list.empty()) {
    for (auto& p : name_value_list) {
      if (boost::iequals(*p->get_name(), "owner")) {
        checkStringLiteral("Owner name", p);
        const std::string* str =
            static_cast<const StringLiteral*>(p->get_value())->get_stringval();
        Catalog_Namespace::UserMetadata user;
        if (!SysCatalog::instance().getMetadataForUser(*str, user)) {
          throw std::runtime_error("User " + *str + " does not exist.");
        }
        ownerId = user.userId;
      } else {
        throw std::runtime_error("Invalid CREATE DATABASE option " + *p->get_name() +
                                 ". Only OWNER supported.");
      }
    }
  }
  SysCatalog::instance().createDatabase(*db_name, ownerId);
}

void DropDBStmt::execute(const Catalog_Namespace::SessionInfo& session) {
  if (!session.get_currentUser().isSuper) {
    throw std::runtime_error("DROP DATABASE command can only be executed by super user.");
  }

  const auto execute_write_lock = mapd_unique_lock<mapd_shared_mutex>(
      *legacylockmgr::LockMgr<mapd_shared_mutex, bool>::getMutex(
          legacylockmgr::ExecutorOuterLock, true));

  Catalog_Namespace::DBMetadata db;
  if (!SysCatalog::instance().getMetadataForDB(*db_name, db)) {
    if (if_exists_) {
      return;
    }
    throw std::runtime_error("Database " + *db_name + " does not exist.");
  }

  if (!session.get_currentUser().isSuper &&
      session.get_currentUser().userId != db.dbOwner) {
    throw std::runtime_error("Only the super user or the owner can drop database.");
  }

  SysCatalog::instance().dropDatabase(db);
}

static bool readBooleanLiteral(const std::string& option_name,
                               const std::unique_ptr<NameValueAssign>& p) {
  CHECK(p);
  const std::string* str =
      static_cast<const StringLiteral*>(p->get_value())->get_stringval();
  if (boost::iequals(*str, "true")) {
    return true;
  } else if (boost::iequals(*str, "false")) {
    return false;
  } else {
    throw std::runtime_error("Value to " + option_name + " must be TRUE or FALSE.");
  }
}

void CreateUserStmt::execute(const Catalog_Namespace::SessionInfo& session) {
  std::string passwd;
  bool is_super = false;
  std::string default_db;
  bool can_login = true;
  for (auto& p : name_value_list) {
    if (boost::iequals(*p->get_name(), "password")) {
      checkStringLiteral("Password", p);
      passwd = *static_cast<const StringLiteral*>(p->get_value())->get_stringval();
    } else if (boost::iequals(*p->get_name(), "is_super")) {
      checkStringLiteral("IS_SUPER", p);
      is_super = readBooleanLiteral("IS_SUPER", p);
    } else if (boost::iequals(*p->get_name(), "default_db")) {
      checkStringLiteral("DEFAULT_DB", p);
      default_db = *static_cast<const StringLiteral*>(p->get_value())->get_stringval();
    } else if (boost::iequals(*p->get_name(), "can_login")) {
      checkStringLiteral("CAN_LOGIN", p);
      can_login = readBooleanLiteral("can_login", p);
    } else {
      throw std::runtime_error("Invalid CREATE USER option " + *p->get_name() +
                               ". Should be PASSWORD, IS_SUPER, CAN_LOGIN"
                               " or DEFAULT_DB.");
    }
  }
  if (!session.get_currentUser().isSuper) {
    throw std::runtime_error("Only super user can create new users.");
  }
  SysCatalog::instance().createUser(*user_name, passwd, is_super, default_db, can_login);
}

void AlterUserStmt::execute(const Catalog_Namespace::SessionInfo& session) {
  // Parse the statement
  const std::string* passwd = nullptr;
  bool is_super = false;
  bool* is_superp = nullptr;
  const std::string* default_db = nullptr;
  bool can_login = true;
  bool* can_loginp = nullptr;
  for (auto& p : name_value_list) {
    if (boost::iequals(*p->get_name(), "password")) {
      checkStringLiteral("Password", p);
      passwd = static_cast<const StringLiteral*>(p->get_value())->get_stringval();
    } else if (boost::iequals(*p->get_name(), "is_super")) {
      checkStringLiteral("IS_SUPER", p);
      is_super = readBooleanLiteral("IS_SUPER", p);
      is_superp = &is_super;
    } else if (boost::iequals(*p->get_name(), "default_db")) {
      if (dynamic_cast<const StringLiteral*>(p->get_value())) {
        default_db = static_cast<const StringLiteral*>(p->get_value())->get_stringval();
      } else if (dynamic_cast<const NullLiteral*>(p->get_value())) {
        static std::string blank;
        default_db = &blank;
      } else {
        throw std::runtime_error(
            "DEFAULT_DB option must be either a string literal or a NULL literal.");
      }
    } else if (boost::iequals(*p->get_name(), "can_login")) {
      checkStringLiteral("CAN_LOGIN", p);
      can_login = readBooleanLiteral("CAN_LOGIN", p);
      can_loginp = &can_login;
    } else {
      throw std::runtime_error("Invalid ALTER USER option " + *p->get_name() +
                               ". Should be PASSWORD, DEFAULT_DB, CAN_LOGIN"
                               " or IS_SUPER.");
    }
  }

  // Check if the user is authorized to execute ALTER USER statement
  Catalog_Namespace::UserMetadata user;
  if (!SysCatalog::instance().getMetadataForUser(*user_name, user)) {
    throw std::runtime_error("User " + *user_name + " does not exist.");
  }
  if (!session.get_currentUser().isSuper) {
    if (session.get_currentUser().userId != user.userId) {
      throw std::runtime_error("Only super user can change another user's attributes.");
    } else if (is_superp || can_loginp) {
      throw std::runtime_error(
          "A user can only update their own password or default database.");
    }
  }

  if (passwd || is_superp || default_db || can_loginp) {
    SysCatalog::instance().alterUser(
        user.userId, passwd, is_superp, default_db, can_loginp);
  }
}

void DropUserStmt::execute(const Catalog_Namespace::SessionInfo& session) {
  if (!session.get_currentUser().isSuper) {
    throw std::runtime_error("Only super user can drop users.");
  }
  SysCatalog::instance().dropUser(*user_name);
}

void DumpTableStmt::execute(const Catalog_Namespace::SessionInfo& session) {
  // check access privileges
  if (!session.checkDBAccessPrivileges(
          DBObjectType::TableDBObjectType, AccessPrivileges::SELECT_FROM_TABLE, *table)) {
    throw std::runtime_error("Table " + *table +
                             " will not be dumped. User has no select privileges.");
  }
  if (!session.checkDBAccessPrivileges(DBObjectType::TableDBObjectType,
                                       AccessPrivileges::CREATE_TABLE)) {
    throw std::runtime_error("Table " + *table +
                             " will not be dumped. User has no create privileges.");
  }
  auto& catalog = session.getCatalog();
  const TableDescriptor* td = catalog.getMetadataForTable(*table);
  TableArchiver table_archiver(&catalog);
  table_archiver.dumpTable(td, *path, compression);
}

void RestoreTableStmt::execute(const Catalog_Namespace::SessionInfo& session) {
  auto& catalog = session.getCatalog();
  const TableDescriptor* td = catalog.getMetadataForTable(*table, false);
  if (td) {
    // TODO: v1.0 simply throws to avoid accidentally overwrite target table.
    // Will add a REPLACE TABLE to explictly replace target table.
    // catalog.restoreTable(session, td, *path, compression);
    throw std::runtime_error("Table " + *table + " exists.");
  } else {
    // check access privileges
    if (!session.checkDBAccessPrivileges(DBObjectType::TableDBObjectType,
                                         AccessPrivileges::CREATE_TABLE)) {
      throw std::runtime_error("Table " + *table +
                               " will not be restored. User has no create privileges.");
    }
    TableArchiver table_archiver(&catalog);
    table_archiver.restoreTable(session, *table, *path, compression);
  }
}

}  // namespace Parser<|MERGE_RESOLUTION|>--- conflicted
+++ resolved
@@ -41,9 +41,7 @@
 #include <type_traits>
 #include <typeinfo>
 
-<<<<<<< HEAD
 #include "Utils/Threading.h"
-=======
 #include "Analyzer/RangeTableEntry.h"
 #include "Catalog/Catalog.h"
 #include "Catalog/SharedDictionaryValidator.h"
@@ -67,7 +65,6 @@
 #include "TableArchiver/TableArchiver.h"
 #include "gen-cpp/CalciteServer.h"
 #include "parser.h"
->>>>>>> 1815cb26
 
 size_t g_leaf_count{0};
 bool g_test_drop_column_rollback{false};
@@ -2700,18 +2697,11 @@
               break;
             }
 
-<<<<<<< HEAD
-      if (can_go_parallel) {
-        std::vector<std::future<void>> worker_threads;
-        for (int i = 0; i < num_worker_threads; ++i) {
-          worker_threads.push_back(utils::async(convert_function, i));
-=======
             for (unsigned int col = 0; col < num_cols; col++) {
               const auto& mapd_variant = result_row[col];
               value_converters[col]->convertToColumnarFormat(target_row, &mapd_variant);
             }
           }
->>>>>>> 1815cb26
         }
 
         thread_start_idx[thread_id] = idx;
@@ -2761,20 +2751,7 @@
         thread_end_idx[0] = result_rows->entryCount();
       }
 
-<<<<<<< HEAD
-      // finalize the insert data
-      {
-        auto finalizer_func =
-            [](std::unique_ptr<TargetValueConverter>::pointer targetValueConverter) {
-              targetValueConverter->finalizeDataBlocksForInsertData();
-            };
-        std::vector<std::future<void>> worker_threads;
-        for (auto& converterPtr : value_converters) {
-          worker_threads.push_back(utils::async(finalizer_func, converterPtr.get()));
-        }
-=======
       std::shared_ptr<Executor> executor;
->>>>>>> 1815cb26
 
       if (g_enable_experimental_string_functions) {
         executor = Executor::getExecutor(catalog.getCurrentDB().dbId);
