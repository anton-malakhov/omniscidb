--- conflicted
+++ resolved
@@ -464,10 +464,6 @@
   std::shared_ptr<arrow::RecordBatch> arrow_copy = convertToArrow();
   std::shared_ptr<arrow::Buffer> serialized_records, serialized_schema;
 
-<<<<<<< HEAD
-  ARROW_THROW_NOT_OK(arrow::ipc::SerializeSchema(
-      *arrow_copy->schema(), &dict_memo, arrow::default_memory_pool(), &serialized_schema));
-=======
   {
     auto timer = DEBUG_TIMER("T02 serialize schema");
     ARROW_THROW_NOT_OK(arrow::ipc::SerializeSchema(
@@ -478,7 +474,6 @@
     auto timer = DEBUG_TIMER("T03 collect dicts");
     ARROW_THROW_NOT_OK(CollectDictionaries(*arrow_copy, memo));
   }
->>>>>>> 1815cb26
 
   if (arrow_copy->num_rows()) {
     {
@@ -503,30 +498,7 @@
   CHECK(col_names_.empty() || col_names_.size() == col_count);
   for (size_t i = 0; i < col_count; ++i) {
     const auto ti = results_->getColType(i);
-<<<<<<< HEAD
-    std::shared_ptr<arrow::Array> dict;
-    if (ti.is_dict_encoded_string()) {
-      const int dict_id = ti.get_comp_param();
-      if (memo.HasDictionary(dict_id)) {
-        ARROW_THROW_NOT_OK(memo.GetDictionary(dict_id, &dict));
-      } else {
-        auto str_list = results_->getStringDictionaryPayloadCopy(dict_id);
-
-        arrow::StringBuilder builder;
-        // TODO(andrewseidl): replace with AppendValues() once Arrow 0.7.1 support is
-        // fully deprecated
-        for (const std::string& val : *str_list) {
-          ARROW_THROW_NOT_OK(builder.Append(val));
-        }
-        builder.AppendValues(*str_list);
-        ARROW_THROW_NOT_OK(builder.Finish(&dict));
-        ARROW_THROW_NOT_OK(memo.AddDictionary(dict_id, dict));
-      }
-    }
-    fields.push_back(makeField(col_names_.empty() ? "" : col_names_[i], ti, dict));
-=======
     fields.push_back(makeField(col_names_.empty() ? "" : col_names_[i], ti));
->>>>>>> 1815cb26
   }
   return getArrowBatch(arrow::schema(fields));
 }
@@ -719,24 +691,6 @@
   std::vector<std::shared_ptr<ValueArray>> column_values(col_count, nullptr);
   std::vector<std::shared_ptr<std::vector<bool>>> null_bitmaps(col_count, nullptr);
   const bool multithreaded = entry_count > 10000 && !results_->isTruncated();
-<<<<<<< HEAD
-  if (multithreaded) {
-    const size_t cpu_count = cpu_threads();
-    std::vector<std::future<size_t>> child_threads;
-    std::vector<std::vector<std::shared_ptr<ValueArray>>> column_value_segs(
-        cpu_count, std::vector<std::shared_ptr<ValueArray>>(col_count, nullptr));
-    std::vector<std::vector<std::shared_ptr<std::vector<bool>>>> null_bitmap_segs(
-        cpu_count, std::vector<std::shared_ptr<std::vector<bool>>>(col_count, nullptr));
-    const auto stride = (entry_count + cpu_count - 1) / cpu_count;
-    for (size_t i = 0, start_entry = 0; start_entry < entry_count;
-         ++i, start_entry += stride) {
-      const auto end_entry = std::min(entry_count, start_entry + stride);
-      child_threads.push_back(utils::async(fetch,
-                                           std::ref(column_value_segs[i]),
-                                           std::ref(null_bitmap_segs[i]),
-                                           start_entry,
-                                           end_entry));
-=======
   bool use_columnar_converter = results_->isDirectColumnarConversionPossible() &&
                                 results_->getQueryMemDesc().getQueryDescriptionType() ==
                                     QueryDescriptionType::Projection &&
@@ -796,7 +750,7 @@
           non_lazy_col_pos.empty() ? start_col : non_lazy_col_pos[start_col];
       size_t phys_end_col =
           non_lazy_col_pos.empty() ? end_col : non_lazy_col_pos[end_col];
-      child_threads.push_back(std::async(std::launch::async,
+      child_threads.push_back(utils::async(
                                          convert_columns,
                                          std::ref(values_),
                                          std::ref(is_valid_),
@@ -804,7 +758,6 @@
                                          non_lazy_cols,
                                          phys_start_col,
                                          phys_end_col));
->>>>>>> 1815cb26
     }
     for (auto& child : child_threads) {
       child.get();
@@ -903,17 +856,9 @@
     case kCHAR:
     case kVARCHAR:
     case kTEXT:
-<<<<<<< HEAD
-      if (mapd_type.is_dict_encoded_string()) {
-        CHECK(dict_values);
-        const auto index_type =
-            getArrowType(get_dict_index_type_info(mapd_type), nullptr);
-        return dictionary(index_type, dict_values->type());
-=======
       if (sql_type.is_dict_encoded_string()) {
         auto value_type = std::make_shared<StringType>();
         return dictionary(int32(), value_type, false);
->>>>>>> 1815cb26
       }
       return utf8();
     case kDECIMAL:
@@ -1035,15 +980,7 @@
     ColumnBuilder& column_builder) const {
   std::shared_ptr<Array> values;
   ARROW_THROW_NOT_OK(column_builder.builder->Finish(&values));
-<<<<<<< HEAD
-  if (column_builder.field->type()->id() == Type::DICTIONARY) {
-    return std::make_shared<DictionaryArray>(values->data());
-  } else {
-    return values;
-  }
-=======
   return values;
->>>>>>> 1815cb26
 }
 
 namespace {
@@ -1162,37 +1099,4 @@
       throw std::runtime_error(column_builder.col_type.get_type_name() +
                                " is not supported in Arrow result sets.");
   }
-<<<<<<< HEAD
-}
-
-// helpers for debugging
-
-#ifdef ENABLE_ARROW_DEBUG
-void print_serialized_schema(const uint8_t* data, const size_t length) {
-  io::BufferReader reader(std::make_shared<arrow::Buffer>(data, length));
-  std::shared_ptr<Schema> schema;
-  arrow::ipc::DictionaryMemo dictionary_memo;
-  ARROW_THROW_NOT_OK(ipc::ReadSchema(&reader, &dictionary_memo, &schema));
-
-  std::cout << "Arrow Schema: " << std::endl;
-  const PrettyPrintOptions options{0};
-  ARROW_THROW_NOT_OK(PrettyPrint(*(schema.get()), options, &std::cout));
-}
-
-void print_serialized_records(const uint8_t* data,
-                              const size_t length,
-                              const std::shared_ptr<Schema>& schema) {
-  if (data == nullptr || !length) {
-    std::cout << "No row found" << std::endl;
-    return;
-  }
-  std::shared_ptr<RecordBatch> batch;
-  arrow::ipc::DictionaryMemo dictionary_memo;
-
-  io::BufferReader buffer_reader(std::make_shared<arrow::Buffer>(data, length));
-  ARROW_THROW_NOT_OK(ipc::ReadRecordBatch(schema, &dictionary_memo, &buffer_reader, &batch));
-}
-#endif
-=======
-}
->>>>>>> 1815cb26
+}