/*
 * Copyright 2018 OmniSci, Inc.
 *
 * Licensed under the Apache License, Version 2.0 (the "License");
 * you may not use this file except in compliance with the License.
 * You may obtain a copy of the License at
 *
 *     http://www.apache.org/licenses/LICENSE-2.0
 *
 * Unless required by applicable law or agreed to in writing, software
 * distributed under the License is distributed on an "AS IS" BASIS,
 * WITHOUT WARRANTIES OR CONDITIONS OF ANY KIND, either express or implied.
 * See the License for the specific language governing permissions and
 * limitations under the License.
 */

#include "OverlapsJoinHashTable.h"
#include "CodeGenerator.h"
#include "ExpressionRewrite.h"
#include "HashJoinKeyHandlers.h"
#include "JoinHashTableGpuUtils.h"
#include "JoinHashTableInterface.h"

#include "Execute.h"

#include "Utils/Threading.h"

std::map<OverlapsJoinHashTable::HashTableCacheKey, double>
    OverlapsJoinHashTable::auto_tuner_cache_;
std::mutex OverlapsJoinHashTable::auto_tuner_cache_mutex_;

//! Make hash table from an in-flight SQL query's parse tree etc.
std::shared_ptr<OverlapsJoinHashTable> OverlapsJoinHashTable::getInstance(
    const std::shared_ptr<Analyzer::BinOper> condition,
    const std::vector<InputTableInfo>& query_infos,
    const Data_Namespace::MemoryLevel memory_level,
    const int device_count,
    ColumnCacheMap& column_cache,
    Executor* executor) {
  decltype(std::chrono::steady_clock::now()) ts1, ts2;
  auto inner_outer_pairs = normalize_column_pairs(
      condition.get(), *executor->getCatalog(), executor->getTemporaryTables());

  const auto getHashTableType = [](const std::shared_ptr<Analyzer::BinOper> condition,
                                   const std::vector<InnerOuter>& inner_outer_pairs)
      -> JoinHashTableInterface::HashType {
    JoinHashTableInterface::HashType layout = JoinHashTableInterface::HashType::OneToMany;
    if (condition->is_overlaps_oper()) {
      CHECK_EQ(inner_outer_pairs.size(), size_t(1));
      if (inner_outer_pairs[0].first->get_type_info().is_array() &&
          inner_outer_pairs[0].second->get_type_info().is_array()) {
        layout = JoinHashTableInterface::HashType::ManyToMany;
      }
    }
    return layout;
  };

  auto layout = getHashTableType(condition, inner_outer_pairs);

  if (VLOGGING(1)) {
    VLOG(1) << "Building geo hash table " << getHashTypeString(layout)
            << " for qual: " << condition->toString();
    ts1 = std::chrono::steady_clock::now();
  }

  const auto qi_0 = query_infos[0].info.getNumTuplesUpperBound();
  const auto qi_1 = query_infos[1].info.getNumTuplesUpperBound();

  VLOG(1) << "table_id = " << query_infos[0].table_id << " has " << qi_0 << " tuples.";
  VLOG(1) << "table_id = " << query_infos[1].table_id << " has " << qi_1 << " tuples.";

  const auto& query_info =
      get_inner_query_info(getInnerTableId(inner_outer_pairs), query_infos).info;
  const auto total_entries = 2 * query_info.getNumTuplesUpperBound();
  if (total_entries > static_cast<size_t>(std::numeric_limits<int32_t>::max())) {
    throw TooManyHashEntries();
  }
  const auto shard_count = memory_level == Data_Namespace::GPU_LEVEL
                               ? BaselineJoinHashTable::getShardCountForCondition(
                                     condition.get(), executor, inner_outer_pairs)
                               : 0;
  const auto entries_per_device =
      get_entries_per_device(total_entries, shard_count, device_count, memory_level);
  auto join_hash_table = std::make_shared<OverlapsJoinHashTable>(condition,
                                                                 query_infos,
                                                                 memory_level,
                                                                 layout,
                                                                 entries_per_device,
                                                                 column_cache,
                                                                 executor,
                                                                 inner_outer_pairs,
                                                                 device_count);
  join_hash_table->checkHashJoinReplicationConstraint(getInnerTableId(inner_outer_pairs));
  try {
    join_hash_table->reify();
  } catch (const HashJoinFail& e) {
    throw HashJoinFail(std::string("Could not build a 1-to-1 correspondence for columns "
                                   "involved in equijoin | ") +
                       e.what());
  } catch (const ColumnarConversionNotSupported& e) {
    throw HashJoinFail(std::string("Could not build hash tables for equijoin | ") +
                       e.what());
  } catch (const std::exception& e) {
    LOG(FATAL) << "Fatal error while attempting to build hash tables for join: "
               << e.what();
  }
  if (VLOGGING(1)) {
    ts2 = std::chrono::steady_clock::now();
    VLOG(1) << "Built geo hash table " << getHashTypeString(layout) << " in "
            << std::chrono::duration_cast<std::chrono::milliseconds>(ts2 - ts1).count()
            << " ms";
  }
  return join_hash_table;
}

void OverlapsJoinHashTable::reifyWithLayout(
    const JoinHashTableInterface::HashType layout) {
  auto timer = DEBUG_TIMER(__func__);
  CHECK(layoutRequiresAdditionalBuffers(layout));
  layout_ = layout;
  const auto& query_info = get_inner_query_info(getInnerTableId(), query_infos_).info;
  VLOG(1) << "Reify with layout " << getHashTypeString(layout_)
          << "for table_id: " << getInnerTableId();
  if (query_info.fragments.empty()) {
    return;
  }
  std::vector<BaselineJoinHashTable::ColumnsForDevice> columns_per_device;
  const auto shard_count = shardCount();

  // Prepare to calculate the size of the hash table.
  overlaps_hashjoin_bucket_threshold_ = 0.1;
  calculateCounts(shard_count,
                  query_info,
                  columns_per_device);  // called only to populate columns_per_device
  const auto composite_key_info = getCompositeKeyInfo();
  HashTableCacheKey cache_key{columns_per_device.front().join_columns.front().num_elems,
                              composite_key_info.cache_key_chunks,
                              condition_->get_optype()};
  columns_per_device.clear();
  bucket_sizes_for_dimension_.clear();

  // Auto-tuner: Pre-calculate some possible hash table sizes.
  std::lock_guard<std::mutex> guard(auto_tuner_cache_mutex_);
  auto atc = auto_tuner_cache_.find(cache_key);
  if (atc != auto_tuner_cache_.end()) {
    overlaps_hashjoin_bucket_threshold_ = atc->second;
    VLOG(1) << "Auto tuner using cached overlaps hash table size of: "
            << overlaps_hashjoin_bucket_threshold_;
  } else {
    VLOG(1) << "Auto tuning for the overlaps hash table size:";
    // TODO(jclay): Currently, joining on large poly sets
    // will lead to lengthy construction times (and large hash tables)
    // tune this to account for the characteristics of the data being joined.
    const double min_threshold{1e-5};
    const double max_threshold{1};
    double good_threshold{max_threshold};
    for (double threshold = max_threshold; threshold >= min_threshold;
         threshold /= 10.0) {
      overlaps_hashjoin_bucket_threshold_ = threshold;
      size_t entry_count;
      size_t emitted_keys_count;
      std::tie(entry_count, emitted_keys_count) =
          calculateCounts(shard_count, query_info, columns_per_device);
      size_t hash_table_size = calculateHashTableSize(
          bucket_sizes_for_dimension_.size(), emitted_keys_count, entry_count);
      columns_per_device.clear();
      bucket_sizes_for_dimension_.clear();
      VLOG(1) << "Calculated bin threshold of " << std::fixed << threshold
              << " giving: entry count " << entry_count << " hash table size "
              << hash_table_size;
      if (hash_table_size <= g_overlaps_max_table_size_bytes) {
        good_threshold = overlaps_hashjoin_bucket_threshold_;
      } else {
        VLOG(1) << "Rejected bin threshold of " << std::fixed << threshold;
        break;
      }
    }
    overlaps_hashjoin_bucket_threshold_ = good_threshold;
    auto_tuner_cache_[cache_key] = overlaps_hashjoin_bucket_threshold_;
  }

  // Calculate the final size of the hash table.
  VLOG(1) << "Accepted bin threshold of " << std::fixed
          << overlaps_hashjoin_bucket_threshold_;
  // NOTE: Setting entry_count_ here overrides when entry_count_ was set in getInstance()
  // from entries_per_device.
  std::tie(entry_count_, emitted_keys_count_) =
      calculateCounts(shard_count, query_info, columns_per_device);
  size_t hash_table_size = calculateHashTableSize(
      bucket_sizes_for_dimension_.size(), emitted_keys_count_, entry_count_);
  VLOG(1) << "Finalized overlaps hashjoin bucket threshold of " << std::fixed
          << overlaps_hashjoin_bucket_threshold_ << " giving: entry count "
          << entry_count_ << " hash table size " << hash_table_size;

  std::vector<std::future<void>> init_threads;
  for (int device_id = 0; device_id < device_count_; ++device_id) {
    const auto fragments =
        shard_count
            ? only_shards_for_device(query_info.fragments, device_id, device_count_)
            : query_info.fragments;
<<<<<<< HEAD
    init_threads.push_back(utils::async(&OverlapsJoinHashTable::reifyForDevice,
                                        this,
                                        columns_per_device[device_id],
                                        layout,
                                        device_id));
=======
    init_threads.push_back(std::async(std::launch::async,
                                      &OverlapsJoinHashTable::reifyForDevice,
                                      this,
                                      columns_per_device[device_id],
                                      layout,
                                      device_id,
                                      logger::thread_id()));
>>>>>>> 1815cb26
  }
  for (auto& init_thread : init_threads) {
    init_thread.wait();
  }
  for (auto& init_thread : init_threads) {
    init_thread.get();
  }
}

std::pair<size_t, size_t> OverlapsJoinHashTable::calculateCounts(
    size_t shard_count,
    const Fragmenter_Namespace::TableInfo& query_info,
    std::vector<BaselineJoinHashTable::ColumnsForDevice>& columns_per_device) {
  auto& data_mgr = catalog_->getDataMgr();
  auto dev_buff_owners =
      std::make_unique<std::unique_ptr<ThrustAllocator>[]>(device_count_);
  for (int device_id = 0; device_id < device_count_; ++device_id) {
    dev_buff_owners[device_id] = std::make_unique<ThrustAllocator>(&data_mgr, device_id);
  }
  for (int device_id = 0; device_id < device_count_; ++device_id) {
    const auto fragments =
        shard_count
            ? only_shards_for_device(query_info.fragments, device_id, device_count_)
            : query_info.fragments;
    const auto columns_for_device =
        fetchColumnsForDevice(fragments, device_id, *dev_buff_owners[device_id]);
    columns_per_device.push_back(columns_for_device);
  }

  size_t tuple_count;
  size_t emitted_keys_count;
  std::tie(tuple_count, emitted_keys_count) = approximateTupleCount(columns_per_device);
  const auto entry_count = 2 * std::max(tuple_count, size_t(1));

  return std::make_pair(
      get_entries_per_device(entry_count, shard_count, device_count_, memory_level_),
      emitted_keys_count);
}

size_t OverlapsJoinHashTable::calculateHashTableSize(size_t number_of_dimensions,
                                                     size_t emitted_keys_count,
                                                     size_t entry_count) const {
  const auto key_component_width = getKeyComponentWidth();
  const auto key_component_count = number_of_dimensions;
  const auto entry_size = key_component_count * key_component_width;
  const auto keys_for_all_rows = emitted_keys_count;
  const size_t one_to_many_hash_entries = 2 * entry_count + keys_for_all_rows;
  const size_t hash_table_size =
      entry_size * entry_count + one_to_many_hash_entries * sizeof(int32_t);
  return hash_table_size;
}

BaselineJoinHashTable::ColumnsForDevice OverlapsJoinHashTable::fetchColumnsForDevice(
    const std::deque<Fragmenter_Namespace::FragmentInfo>& fragments,
    const int device_id,
    ThrustAllocator& dev_buff_owner) {
  const auto& catalog = *executor_->getCatalog();
  const auto effective_memory_level = getEffectiveMemoryLevel(inner_outer_pairs_);

  std::vector<JoinColumn> join_columns;
  std::vector<std::shared_ptr<Chunk_NS::Chunk>> chunks_owner;
  std::vector<JoinColumnTypeInfo> join_column_types;
  std::vector<JoinBucketInfo> join_bucket_info;
  std::vector<std::shared_ptr<void>> malloc_owner;
  for (const auto& inner_outer_pair : inner_outer_pairs_) {
    const auto inner_col = inner_outer_pair.first;
    const auto inner_cd = get_column_descriptor_maybe(
        inner_col->get_column_id(), inner_col->get_table_id(), catalog);
    if (inner_cd && inner_cd->isVirtualCol) {
      throw FailedToJoinOnVirtualColumn();
    }
    join_columns.emplace_back(fetchJoinColumn(inner_col,
                                              fragments,
                                              effective_memory_level,
                                              device_id,
                                              chunks_owner,
                                              dev_buff_owner,
                                              malloc_owner,
                                              executor_,
                                              &column_cache_));
    const auto& ti = inner_col->get_type_info();
    join_column_types.emplace_back(JoinColumnTypeInfo{static_cast<size_t>(ti.get_size()),
                                                      0,
                                                      0,
                                                      inline_int_null_value<int64_t>(),
                                                      isBitwiseEq(),
                                                      0,
                                                      get_join_column_type_kind(ti)});
    CHECK(ti.is_array()) << "Overlaps join currently only supported for arrays.";

    if (bucket_sizes_for_dimension_.empty()) {
      computeBucketSizes(bucket_sizes_for_dimension_,
                         join_columns.back(),
                         join_column_types.back(),
                         inner_outer_pairs_);
    }
    const auto elem_ti = ti.get_elem_type();
    CHECK(elem_ti.is_fp());
    join_bucket_info.emplace_back(
        JoinBucketInfo{bucket_sizes_for_dimension_, elem_ti.get_type() == kDOUBLE});
  }
  return {join_columns, join_column_types, chunks_owner, join_bucket_info, malloc_owner};
}

std::pair<size_t, size_t> OverlapsJoinHashTable::approximateTupleCount(
    const std::vector<ColumnsForDevice>& columns_per_device) const {
  const auto effective_memory_level = getEffectiveMemoryLevel(inner_outer_pairs_);
  CountDistinctDescriptor count_distinct_desc{
      CountDistinctImplType::Bitmap,
      0,
      11,
      true,
      effective_memory_level == Data_Namespace::MemoryLevel::GPU_LEVEL
          ? ExecutorDeviceType::GPU
          : ExecutorDeviceType::CPU,
      1};
  const auto padded_size_bytes = count_distinct_desc.bitmapPaddedSizeBytes();

  CHECK(!columns_per_device.empty() && !columns_per_device.front().join_columns.empty());
  // Number of keys must match dimension of buckets
  CHECK_EQ(columns_per_device.front().join_columns.size(),
           columns_per_device.front().join_buckets.size());
  if (effective_memory_level == Data_Namespace::MemoryLevel::CPU_LEVEL) {
    const auto composite_key_info = getCompositeKeyInfo();
    HashTableCacheKey cache_key{columns_per_device.front().join_columns.front().num_elems,
                                composite_key_info.cache_key_chunks,
                                condition_->get_optype(),
                                overlaps_hashjoin_bucket_threshold_};
    const auto cached_count_info = getApproximateTupleCountFromCache(cache_key);
    if (cached_count_info.first >= 0) {
      VLOG(1) << "Using a cached tuple count: " << cached_count_info.first
              << ", emitted keys count: " << cached_count_info.second;
      return std::make_pair(cached_count_info.first, cached_count_info.second);
    }
    int thread_count = cpu_threads();
    std::vector<uint8_t> hll_buffer_all_cpus(thread_count * padded_size_bytes);
    auto hll_result = &hll_buffer_all_cpus[0];

    std::vector<int32_t> num_keys_for_row;
    // TODO(adb): support multi-column overlaps join
    CHECK_EQ(columns_per_device.size(), 1u);
    num_keys_for_row.resize(columns_per_device.front().join_columns[0].num_elems);

    approximate_distinct_tuples_overlaps(hll_result,
                                         num_keys_for_row,
                                         count_distinct_desc.bitmap_sz_bits,
                                         padded_size_bytes,
                                         columns_per_device.front().join_columns,
                                         columns_per_device.front().join_column_types,
                                         columns_per_device.front().join_buckets,
                                         thread_count);
    for (int i = 1; i < thread_count; ++i) {
      hll_unify(hll_result,
                hll_result + i * padded_size_bytes,
                1 << count_distinct_desc.bitmap_sz_bits);
    }
    return std::make_pair(hll_size(hll_result, count_distinct_desc.bitmap_sz_bits),
                          num_keys_for_row.size() > 0 ? num_keys_for_row.back() : 0);
  }
#ifdef HAVE_CUDA
  auto& data_mgr = executor_->getCatalog()->getDataMgr();
  std::vector<std::vector<uint8_t>> host_hll_buffers(device_count_);
  for (auto& host_hll_buffer : host_hll_buffers) {
    host_hll_buffer.resize(count_distinct_desc.bitmapPaddedSizeBytes());
  }
  std::vector<size_t> emitted_keys_count_device_threads(device_count_, 0);
  std::vector<std::future<void>> approximate_distinct_device_threads;
<<<<<<< HEAD
  for (int device_id = 0; device_id < device_count; ++device_id) {
    approximate_distinct_device_threads.emplace_back(
        utils::async([device_id,
                      &columns_per_device,
                      &count_distinct_desc,
                      &data_mgr,
                      &host_hll_buffers,
                      &emitted_keys_count_device_threads,
                      this] {
=======
  for (int device_id = 0; device_id < device_count_; ++device_id) {
    approximate_distinct_device_threads.emplace_back(std::async(
        std::launch::async,
        [device_id,
         &columns_per_device,
         &count_distinct_desc,
         &data_mgr,
         &host_hll_buffers,
         &emitted_keys_count_device_threads,
         this] {
>>>>>>> 1815cb26
          ThrustAllocator allocator(&data_mgr, device_id);
          auto device_hll_buffer =
              allocator.allocateScopedBuffer(count_distinct_desc.bitmapPaddedSizeBytes());
          data_mgr.getCudaMgr()->zeroDeviceMem(
              device_hll_buffer, count_distinct_desc.bitmapPaddedSizeBytes(), device_id);
          const auto& columns_for_device = columns_per_device[device_id];
          auto join_columns_gpu = transfer_vector_of_flat_objects_to_gpu(
              columns_for_device.join_columns, allocator);

          CHECK_GT(columns_for_device.join_buckets.size(), 0u);
          const auto& bucket_sizes_for_dimension =
              columns_for_device.join_buckets[0].bucket_sizes_for_dimension;
          auto bucket_sizes_gpu = allocator.allocateScopedBuffer(
              bucket_sizes_for_dimension.size() * sizeof(double));
          copy_to_gpu(&data_mgr,
                      reinterpret_cast<CUdeviceptr>(bucket_sizes_gpu),
                      bucket_sizes_for_dimension.data(),
                      bucket_sizes_for_dimension.size() * sizeof(double),
                      device_id);
          const size_t row_counts_buffer_sz =
              columns_per_device.front().join_columns[0].num_elems * sizeof(int32_t);
          auto row_counts_buffer = allocator.allocateScopedBuffer(row_counts_buffer_sz);
          data_mgr.getCudaMgr()->zeroDeviceMem(
              row_counts_buffer, row_counts_buffer_sz, device_id);
          const auto key_handler =
              OverlapsKeyHandler(bucket_sizes_for_dimension.size(),
                                 join_columns_gpu,
                                 reinterpret_cast<double*>(bucket_sizes_gpu));
          const auto key_handler_gpu =
              transfer_flat_object_to_gpu(key_handler, allocator);
          approximate_distinct_tuples_on_device_overlaps(
              reinterpret_cast<uint8_t*>(device_hll_buffer),
              count_distinct_desc.bitmap_sz_bits,
              reinterpret_cast<int32_t*>(row_counts_buffer),
              key_handler_gpu,
              columns_for_device.join_columns[0].num_elems,
              executor_->blockSize(),
              executor_->gridSize());

          auto& host_emitted_keys_count = emitted_keys_count_device_threads[device_id];
          copy_from_gpu(&data_mgr,
                        &host_emitted_keys_count,
                        reinterpret_cast<CUdeviceptr>(
                            row_counts_buffer +
                            (columns_per_device.front().join_columns[0].num_elems - 1) *
                                sizeof(int32_t)),
                        sizeof(int32_t),
                        device_id);

          auto& host_hll_buffer = host_hll_buffers[device_id];
          copy_from_gpu(&data_mgr,
                        &host_hll_buffer[0],
                        reinterpret_cast<CUdeviceptr>(device_hll_buffer),
                        count_distinct_desc.bitmapPaddedSizeBytes(),
                        device_id);
        }));
  }
  for (auto& child : approximate_distinct_device_threads) {
    child.get();
  }
  CHECK_EQ(Data_Namespace::MemoryLevel::GPU_LEVEL, effective_memory_level);
  auto& result_hll_buffer = host_hll_buffers.front();
  auto hll_result = reinterpret_cast<int32_t*>(&result_hll_buffer[0]);
  for (int device_id = 1; device_id < device_count_; ++device_id) {
    auto& host_hll_buffer = host_hll_buffers[device_id];
    hll_unify(hll_result,
              reinterpret_cast<int32_t*>(&host_hll_buffer[0]),
              1 << count_distinct_desc.bitmap_sz_bits);
  }
  size_t emitted_keys_count = 0;
  for (auto& emitted_keys_count_device : emitted_keys_count_device_threads) {
    emitted_keys_count += emitted_keys_count_device;
  }
  return std::make_pair(hll_size(hll_result, count_distinct_desc.bitmap_sz_bits),
                        emitted_keys_count);
#else
  UNREACHABLE();
  return {0, 0};
#endif  // HAVE_CUDA
}

size_t OverlapsJoinHashTable::getKeyComponentWidth() const {
  return 8;
}

size_t OverlapsJoinHashTable::getKeyComponentCount() const {
  return bucket_sizes_for_dimension_.size();
}

int OverlapsJoinHashTable::initHashTableOnCpu(
    const std::vector<JoinColumn>& join_columns,
    const std::vector<JoinColumnTypeInfo>& join_column_types,
    const std::vector<JoinBucketInfo>& join_bucket_info,
    const JoinHashTableInterface::HashType layout) {
  auto timer = DEBUG_TIMER(__func__);
  const auto composite_key_info = getCompositeKeyInfo();
  CHECK(!join_columns.empty());
  CHECK(!join_bucket_info.empty());
  HashTableCacheKey cache_key{join_columns.front().num_elems,
                              composite_key_info.cache_key_chunks,
                              condition_->get_optype(),
                              overlaps_hashjoin_bucket_threshold_};
  initHashTableOnCpuFromCache(cache_key);
  if (cpu_hash_table_buff_) {
    // See if a hash table of a different layout was returned.
    // If it was OneToMany, we can reuse it on ManyToMany.
    if (layout != layout_) {
      if (layout_ == JoinHashTableInterface::HashType::OneToMany &&
          layout == JoinHashTableInterface::HashType::ManyToMany) {
        layout_ = JoinHashTableInterface::HashType::ManyToMany;
      }
    }
    return 0;
  }
  CHECK(layoutRequiresAdditionalBuffers(layout));
  const auto key_component_width = getKeyComponentWidth();
  const auto key_component_count = join_bucket_info[0].bucket_sizes_for_dimension.size();
  const auto entry_size = key_component_count * key_component_width;
  const auto keys_for_all_rows = emitted_keys_count_;
  const size_t one_to_many_hash_entries = 2 * entry_count_ + keys_for_all_rows;
  const size_t hash_table_size =
      calculateHashTableSize(join_bucket_info[0].bucket_sizes_for_dimension.size(),
                             emitted_keys_count_,
                             entry_count_);

  VLOG(1) << "Initializing CPU Overlaps Join Hash Table with " << entry_count_
          << " hash entries and " << one_to_many_hash_entries
          << " entries in the one to many buffer";
  VLOG(1) << "Total hash table size: " << hash_table_size << " Bytes";

  cpu_hash_table_buff_.reset(new std::vector<int8_t>(hash_table_size));
  int thread_count = cpu_threads();
  std::vector<std::future<void>> init_cpu_buff_threads;
  for (int thread_idx = 0; thread_idx < thread_count; ++thread_idx) {
    init_cpu_buff_threads.emplace_back(utils::async(
        [this, key_component_count, key_component_width, thread_idx, thread_count] {
          switch (key_component_width) {
            case 4:
              init_baseline_hash_join_buff_32(&(*cpu_hash_table_buff_)[0],
                                              entry_count_,
                                              key_component_count,
                                              false,
                                              -1,
                                              thread_idx,
                                              thread_count);
              break;
            case 8:
              init_baseline_hash_join_buff_64(&(*cpu_hash_table_buff_)[0],
                                              entry_count_,
                                              key_component_count,
                                              false,
                                              -1,
                                              thread_idx,
                                              thread_count);
              break;
            default:
              CHECK(false);
          }
        }));
  }
  for (auto& child : init_cpu_buff_threads) {
    child.get();
  }
  std::vector<std::future<int>> fill_cpu_buff_threads;
  for (int thread_idx = 0; thread_idx < thread_count; ++thread_idx) {
    fill_cpu_buff_threads.emplace_back(utils::async([this,
                                                     &join_columns,
                                                     &join_bucket_info,
                                                     key_component_count,
                                                     key_component_width,
                                                     thread_idx,
                                                     thread_count] {
      switch (key_component_width) {
        case 4: {
          const auto key_handler =
              OverlapsKeyHandler(key_component_count,
                                 &join_columns[0],
                                 join_bucket_info[0].bucket_sizes_for_dimension.data());
          return overlaps_fill_baseline_hash_join_buff_32(&(*cpu_hash_table_buff_)[0],
                                                          entry_count_,
                                                          -1,
                                                          key_component_count,
                                                          false,
                                                          &key_handler,
                                                          join_columns[0].num_elems,
                                                          thread_idx,
                                                          thread_count);
        }
        case 8: {
          const auto key_handler =
              OverlapsKeyHandler(key_component_count,
                                 &join_columns[0],
                                 join_bucket_info[0].bucket_sizes_for_dimension.data());
          return overlaps_fill_baseline_hash_join_buff_64(&(*cpu_hash_table_buff_)[0],
                                                          entry_count_,
                                                          -1,
                                                          key_component_count,
                                                          false,
                                                          &key_handler,
                                                          join_columns[0].num_elems,
                                                          thread_idx,
                                                          thread_count);
        }
        default:
          CHECK(false);
      }
      return -1;
    }));
  }
  int err = 0;
  for (auto& child : fill_cpu_buff_threads) {
    int partial_err = child.get();
    if (partial_err) {
      err = partial_err;
    }
  }
  if (err) {
    cpu_hash_table_buff_.reset();
    return err;
  }
  auto one_to_many_buff =
      reinterpret_cast<int32_t*>(&(*cpu_hash_table_buff_)[0] + entry_count_ * entry_size);
  init_hash_join_buff(one_to_many_buff, entry_count_, -1, 0, 1);
  switch (key_component_width) {
    case 4: {
      const auto composite_key_dict =
          reinterpret_cast<int32_t*>(&(*cpu_hash_table_buff_)[0]);
      fill_one_to_many_baseline_hash_table_32(one_to_many_buff,
                                              composite_key_dict,
                                              entry_count_,
                                              -1,
                                              key_component_count,
                                              join_columns,
                                              join_column_types,
                                              join_bucket_info,
                                              composite_key_info.sd_inner_proxy_per_key,
                                              composite_key_info.sd_outer_proxy_per_key,
                                              thread_count);
      break;
    }
    case 8: {
      const auto composite_key_dict =
          reinterpret_cast<int64_t*>(&(*cpu_hash_table_buff_)[0]);
      fill_one_to_many_baseline_hash_table_64(one_to_many_buff,
                                              composite_key_dict,
                                              entry_count_,
                                              -1,
                                              key_component_count,
                                              join_columns,
                                              join_column_types,
                                              join_bucket_info,
                                              composite_key_info.sd_inner_proxy_per_key,
                                              composite_key_info.sd_outer_proxy_per_key,
                                              thread_count);
      break;
    }
    default:
      CHECK(false);
  }
  if (!err && getInnerTableId() > 0) {
    putHashTableOnCpuToCache(cache_key);
  }
  return err;
}

int OverlapsJoinHashTable::initHashTableOnGpu(
    const std::vector<JoinColumn>& join_columns,
    const std::vector<JoinColumnTypeInfo>& join_column_types,
    const std::vector<JoinBucketInfo>& join_bucket_info,
    const JoinHashTableInterface::HashType layout,
    const size_t key_component_width,
    const size_t key_component_count,
    const int device_id) {
  auto timer = DEBUG_TIMER(__func__);
  int err = 0;
  // TODO(adb): 4 byte keys
  CHECK_EQ(key_component_width, size_t(8));
  CHECK(layoutRequiresAdditionalBuffers(layout));
#ifdef HAVE_CUDA
  const auto catalog = executor_->getCatalog();
  auto& data_mgr = catalog->getDataMgr();
  ThrustAllocator allocator(&data_mgr, device_id);
  auto dev_err_buff =
      reinterpret_cast<CUdeviceptr>(allocator.allocateScopedBuffer(sizeof(int)));
  copy_to_gpu(&data_mgr, dev_err_buff, &err, sizeof(err), device_id);
  switch (key_component_width) {
    case 4:
      init_baseline_hash_join_buff_on_device_32(
          reinterpret_cast<int8_t*>(gpu_hash_table_buff_[device_id]->getMemoryPtr()),
          entry_count_,
          key_component_count,
          false,
          -1,
          executor_->blockSize(),
          executor_->gridSize());
      break;
    case 8:
      init_baseline_hash_join_buff_on_device_64(
          reinterpret_cast<int8_t*>(gpu_hash_table_buff_[device_id]->getMemoryPtr()),
          entry_count_,
          key_component_count,
          false,
          -1,
          executor_->blockSize(),
          executor_->gridSize());
      break;
    default:
      CHECK(false);
  }
  auto join_columns_gpu = transfer_vector_of_flat_objects_to_gpu(join_columns, allocator);
  auto hash_buff =
      reinterpret_cast<int8_t*>(gpu_hash_table_buff_[device_id]->getMemoryPtr());
  CHECK_EQ(join_columns.size(), 1u);
  auto& bucket_sizes_for_dimension = join_bucket_info[0].bucket_sizes_for_dimension;
  auto bucket_sizes_gpu =
      transfer_vector_of_flat_objects_to_gpu(bucket_sizes_for_dimension, allocator);
  const auto key_handler = OverlapsKeyHandler(
      bucket_sizes_for_dimension.size(), join_columns_gpu, bucket_sizes_gpu);
  const auto key_handler_gpu = transfer_flat_object_to_gpu(key_handler, allocator);
  switch (key_component_width) {
    case 8: {
      overlaps_fill_baseline_hash_join_buff_on_device_64(
          hash_buff,
          entry_count_,
          -1,
          key_component_count,
          false,
          reinterpret_cast<int*>(dev_err_buff),
          key_handler_gpu,
          join_columns.front().num_elems,
          executor_->blockSize(),
          executor_->gridSize());
      copy_from_gpu(&data_mgr, &err, dev_err_buff, sizeof(err), device_id);
      break;
    }
    default:
      UNREACHABLE();
  }
  if (err) {
    return err;
  }
  const auto entry_size = key_component_count * key_component_width;
  auto one_to_many_buff = reinterpret_cast<int32_t*>(
      gpu_hash_table_buff_[device_id]->getMemoryPtr() + entry_count_ * entry_size);
  switch (key_component_width) {
    case 8: {
      const auto composite_key_dict =
          reinterpret_cast<int64_t*>(gpu_hash_table_buff_[device_id]->getMemoryPtr());
      init_hash_join_buff_on_device(one_to_many_buff,
                                    entry_count_,
                                    -1,
                                    executor_->blockSize(),
                                    executor_->gridSize());
      overlaps_fill_one_to_many_baseline_hash_table_on_device_64(
          one_to_many_buff,
          composite_key_dict,
          entry_count_,
          -1,
          key_handler_gpu,
          join_columns.front().num_elems,
          executor_->blockSize(),
          executor_->gridSize());
      break;
    }
    default:
      UNREACHABLE();
  }
#else
  UNREACHABLE();
#endif
  return err;
}

#define LL_CONTEXT executor_->cgen_state_->context_
#define LL_BUILDER executor_->cgen_state_->ir_builder_
#define LL_INT(v) executor_->cgen_state_->llInt(v)
#define LL_FP(v) executor_->cgen_state_->llFp(v)
#define ROW_FUNC executor_->cgen_state_->row_func_

llvm::Value* OverlapsJoinHashTable::codegenKey(const CompilationOptions& co) {
  const auto key_component_width = getKeyComponentWidth();
  CHECK(key_component_width == 4 || key_component_width == 8);
  const auto key_size_lv = LL_INT(getKeyComponentCount() * key_component_width);
  llvm::Value* key_buff_lv{nullptr};
  switch (key_component_width) {
    case 4:
      key_buff_lv =
          LL_BUILDER.CreateAlloca(llvm::Type::getInt32Ty(LL_CONTEXT), key_size_lv);
      break;
    case 8:
      key_buff_lv =
          LL_BUILDER.CreateAlloca(llvm::Type::getInt64Ty(LL_CONTEXT), key_size_lv);
      break;
    default:
      CHECK(false);
  }

  const auto& inner_outer_pair = inner_outer_pairs_[0];
  const auto outer_col = inner_outer_pair.second;
  const auto outer_col_ti = outer_col->get_type_info();

  if (outer_col_ti.is_geometry()) {
    CodeGenerator code_generator(executor_);
    // TODO(adb): for points we will use the coords array, but for other geometries we
    // will need to use the bounding box. For now only support points.
    CHECK_EQ(outer_col_ti.get_type(), kPOINT);
    CHECK_EQ(bucket_sizes_for_dimension_.size(), static_cast<size_t>(2));

    const auto col_lvs = code_generator.codegen(outer_col, true, co);
    CHECK_EQ(col_lvs.size(), size_t(1));

    const auto outer_col_var = dynamic_cast<const Analyzer::ColumnVar*>(outer_col);
    CHECK(outer_col_var);
    const auto coords_cd = executor_->getCatalog()->getMetadataForColumn(
        outer_col_var->get_table_id(), outer_col_var->get_column_id() + 1);
    CHECK(coords_cd);

    const auto array_ptr = executor_->cgen_state_->emitExternalCall(
        "array_buff",
        llvm::Type::getInt8PtrTy(executor_->cgen_state_->context_),
        {col_lvs.front(), code_generator.posArg(outer_col)});
    CHECK(coords_cd->columnType.get_elem_type().get_type() == kTINYINT)
        << "Only TINYINT coordinates columns are supported in geo overlaps hash join.";
    const auto arr_ptr =
        code_generator.castArrayPointer(array_ptr, coords_cd->columnType.get_elem_type());

    for (size_t i = 0; i < 2; i++) {
      const auto key_comp_dest_lv = LL_BUILDER.CreateGEP(key_buff_lv, LL_INT(i));

      // Note that get_bucket_key_for_range_compressed will need to be specialized for
      // future compression schemes
      auto bucket_key =
          outer_col_ti.get_compression() == kENCODING_GEOINT
              ? executor_->cgen_state_->emitExternalCall(
                    "get_bucket_key_for_range_compressed",
                    get_int_type(64, LL_CONTEXT),
                    {arr_ptr, LL_INT(i), LL_FP(bucket_sizes_for_dimension_[i])})
              : executor_->cgen_state_->emitExternalCall(
                    "get_bucket_key_for_range_double",
                    get_int_type(64, LL_CONTEXT),
                    {arr_ptr, LL_INT(i), LL_FP(bucket_sizes_for_dimension_[i])});
      const auto col_lv = LL_BUILDER.CreateSExt(
          bucket_key, get_int_type(key_component_width * 8, LL_CONTEXT));
      LL_BUILDER.CreateStore(col_lv, key_comp_dest_lv);
    }
  } else {
    LOG(FATAL) << "Overlaps key currently only supported for geospatial types.";
  }
  return key_buff_lv;
}

std::vector<llvm::Value*> OverlapsJoinHashTable::codegenManyKey(
    const CompilationOptions& co) {
  const auto key_component_width = getKeyComponentWidth();
  CHECK(key_component_width == 4 || key_component_width == 8);
  CHECK(layout_ == JoinHashTableInterface::HashType::ManyToMany);

  VLOG(1) << "Performing codgen for ManyToMany";
  const auto& inner_outer_pair = inner_outer_pairs_[0];
  const auto outer_col = inner_outer_pair.second;

  CodeGenerator code_generator(executor_);
  const auto col_lvs = code_generator.codegen(outer_col, true, co);
  CHECK_EQ(col_lvs.size(), size_t(1));

  const auto outer_col_var = dynamic_cast<const Analyzer::ColumnVar*>(outer_col);
  CHECK(outer_col_var);
  const auto coords_cd = executor_->getCatalog()->getMetadataForColumn(
      outer_col_var->get_table_id(), outer_col_var->get_column_id());
  CHECK(coords_cd);

  const auto array_ptr = executor_->cgen_state_->emitExternalCall(
      "array_buff",
      llvm::Type::getInt8PtrTy(executor_->cgen_state_->context_),
      {col_lvs.front(), code_generator.posArg(outer_col)});

  // TODO(jclay): this seems to cast to double, and causes the GPU build to fail.
  // const auto arr_ptr =
  //     code_generator.castArrayPointer(array_ptr,
  //     coords_cd->columnType.get_elem_type());
  array_ptr->setName("array_ptr");

  auto num_keys_lv =
      executor_->cgen_state_->emitExternalCall("get_num_buckets_for_bounds",
                                               get_int_type(32, LL_CONTEXT),
                                               {array_ptr,
                                                LL_INT(0),
                                                LL_FP(bucket_sizes_for_dimension_[0]),
                                                LL_FP(bucket_sizes_for_dimension_[1])});
  num_keys_lv->setName("num_keys_lv");

  return {num_keys_lv, array_ptr};
}

HashJoinMatchingSet OverlapsJoinHashTable::codegenMatchingSet(
    const CompilationOptions& co,
    const size_t index) {
  if (getHashType() == JoinHashTableInterface::HashType::ManyToMany) {
    VLOG(1) << "Building codegenMatchingSet for ManyToMany";
    const auto key_component_width = getKeyComponentWidth();
    CHECK(key_component_width == 4 || key_component_width == 8);
    auto many_to_many_args = codegenManyKey(co);
    auto hash_ptr = JoinHashTable::codegenHashTableLoad(index, executor_);
    const auto composite_dict_ptr_type =
        llvm::Type::getIntNPtrTy(LL_CONTEXT, key_component_width * 8);
    const auto composite_key_dict =
        hash_ptr->getType()->isPointerTy()
            ? LL_BUILDER.CreatePointerCast(hash_ptr, composite_dict_ptr_type)
            : LL_BUILDER.CreateIntToPtr(hash_ptr, composite_dict_ptr_type);
    const auto key_component_count = getKeyComponentCount();

    auto one_to_many_ptr = hash_ptr;

    if (one_to_many_ptr->getType()->isPointerTy()) {
      one_to_many_ptr =
          LL_BUILDER.CreatePtrToInt(hash_ptr, llvm::Type::getInt64Ty(LL_CONTEXT));
    } else {
      CHECK(one_to_many_ptr->getType()->isIntegerTy(64));
    }

    const auto composite_key_dict_size = offsetBufferOff();
    one_to_many_ptr =
        LL_BUILDER.CreateAdd(one_to_many_ptr, LL_INT(composite_key_dict_size));

    // NOTE(jclay): A fixed array of size 200 is allocated on the stack.
    // this is likely the maximum value we can do that is safe to use across
    // all supported GPU architectures.
    const int max_array_size = 200;
    const auto arr_type = get_int_array_type(32, max_array_size, LL_CONTEXT);
    const auto out_arr_lv = LL_BUILDER.CreateAlloca(arr_type);
    out_arr_lv->setName("out_arr");

    const auto casted_out_arr_lv =
        LL_BUILDER.CreatePointerCast(out_arr_lv, arr_type->getPointerTo());

    const auto element_ptr = LL_BUILDER.CreateGEP(arr_type, casted_out_arr_lv, LL_INT(0));

    auto rowid_ptr_i32 =
        LL_BUILDER.CreatePointerCast(element_ptr, llvm::Type::getInt32PtrTy(LL_CONTEXT));

    const auto candidate_count_lv = executor_->cgen_state_->emitExternalCall(
        "get_candidate_rows",
        llvm::Type::getInt64Ty(LL_CONTEXT),
        {
            rowid_ptr_i32,
            LL_INT(max_array_size),
            many_to_many_args[1],
            LL_INT(0),
            LL_FP(bucket_sizes_for_dimension_[0]),
            LL_FP(bucket_sizes_for_dimension_[1]),
            many_to_many_args[0],
            LL_INT(key_component_count),            // key_component_count
            composite_key_dict,                     // ptr to hash table
            LL_INT(entry_count_),                   // entry_count
            LL_INT(composite_key_dict_size),        // offset_buffer_off
            LL_INT(entry_count_ * sizeof(int32_t))  // sub_buff_size
        });

    const auto slot_lv = LL_INT(int64_t(0));

    return {rowid_ptr_i32, candidate_count_lv, slot_lv};
  } else {
    VLOG(1) << "Building codegenMatchingSet for Baseline";
    return BaselineJoinHashTable::codegenMatchingSet(co, index);
  }
  UNREACHABLE();
  return HashJoinMatchingSet{};
}

void OverlapsJoinHashTable::computeBucketSizes(
    std::vector<double>& bucket_sizes_for_dimension,
    const JoinColumn& join_column,
    const JoinColumnTypeInfo& join_column_type,
    const std::vector<InnerOuter>& inner_outer_pairs) {
  // No coalesced keys for overlaps joins yet
  CHECK_EQ(inner_outer_pairs.size(), 1u);

  const auto col = inner_outer_pairs[0].first;
  CHECK(col);
  const auto col_ti = col->get_type_info();
  CHECK(col_ti.is_array());

  // Compute the number of dimensions for this overlaps key
  int num_dims{-1};
  if (col_ti.is_fixlen_array()) {
    num_dims = col_ti.get_size() / col_ti.get_elem_type().get_size();
    num_dims /= 2;
  } else {
    CHECK(col_ti.is_varlen_array());
    num_dims = 2;
    // TODO(adb): how can we pick the number of dims in the varlen case? e.g.
    // backwards compatibility with existing bounds cols or generic range joins
  }
  CHECK_GT(num_dims, 0);
  std::vector<double> local_bucket_sizes(num_dims, std::numeric_limits<double>::max());

  VLOG(1) << "Computing bucketed hashjoin with minimum bucket size "
          << std::to_string(overlaps_hashjoin_bucket_threshold_);

  const auto effective_memory_level = getEffectiveMemoryLevel(inner_outer_pairs);
  if (effective_memory_level == Data_Namespace::MemoryLevel::CPU_LEVEL) {
    const int thread_count = cpu_threads();
    compute_bucket_sizes(local_bucket_sizes,
                         join_column,
                         join_column_type,
                         overlaps_hashjoin_bucket_threshold_,
                         thread_count);
  }
#ifdef HAVE_CUDA
  else {
    // Note that we compute the bucket sizes using only a single GPU
    const int device_id = 0;
    auto& data_mgr = executor_->getCatalog()->getDataMgr();
    ThrustAllocator allocator(&data_mgr, device_id);
    auto device_bucket_sizes_gpu =
        transfer_vector_of_flat_objects_to_gpu(local_bucket_sizes, allocator);
    auto join_column_gpu = transfer_flat_object_to_gpu(join_column, allocator);
    auto join_column_type_gpu = transfer_flat_object_to_gpu(join_column_type, allocator);

    compute_bucket_sizes_on_device(device_bucket_sizes_gpu,
                                   join_column_gpu,
                                   join_column_type_gpu,
                                   overlaps_hashjoin_bucket_threshold_,
                                   executor_->blockSize(),
                                   executor_->gridSize());
    copy_from_gpu(&data_mgr,
                  local_bucket_sizes.data(),
                  reinterpret_cast<CUdeviceptr>(device_bucket_sizes_gpu),
                  local_bucket_sizes.size() * sizeof(double),
                  device_id);
  }
#endif

  size_t ctr = 0;
  for (auto& bucket_sz : local_bucket_sizes) {
    VLOG(1) << "Computed bucket size for dim[" << ctr++ << "]: " << bucket_sz;
    bucket_sizes_for_dimension.push_back(1.0 / bucket_sz);
  }

  return;
}<|MERGE_RESOLUTION|>--- conflicted
+++ resolved
@@ -198,21 +198,13 @@
         shard_count
             ? only_shards_for_device(query_info.fragments, device_id, device_count_)
             : query_info.fragments;
-<<<<<<< HEAD
-    init_threads.push_back(utils::async(&OverlapsJoinHashTable::reifyForDevice,
-                                        this,
-                                        columns_per_device[device_id],
-                                        layout,
-                                        device_id));
-=======
-    init_threads.push_back(std::async(std::launch::async,
+    init_threads.push_back(utils::async(
                                       &OverlapsJoinHashTable::reifyForDevice,
                                       this,
                                       columns_per_device[device_id],
                                       layout,
                                       device_id,
                                       logger::thread_id()));
->>>>>>> 1815cb26
   }
   for (auto& init_thread : init_threads) {
     init_thread.wait();
@@ -380,19 +372,8 @@
   }
   std::vector<size_t> emitted_keys_count_device_threads(device_count_, 0);
   std::vector<std::future<void>> approximate_distinct_device_threads;
-<<<<<<< HEAD
   for (int device_id = 0; device_id < device_count; ++device_id) {
-    approximate_distinct_device_threads.emplace_back(
-        utils::async([device_id,
-                      &columns_per_device,
-                      &count_distinct_desc,
-                      &data_mgr,
-                      &host_hll_buffers,
-                      &emitted_keys_count_device_threads,
-                      this] {
-=======
-  for (int device_id = 0; device_id < device_count_; ++device_id) {
-    approximate_distinct_device_threads.emplace_back(std::async(
+    approximate_distinct_device_threads.emplace_back(utils::async(
         std::launch::async,
         [device_id,
          &columns_per_device,
@@ -401,7 +382,6 @@
          &host_hll_buffers,
          &emitted_keys_count_device_threads,
          this] {
->>>>>>> 1815cb26
           ThrustAllocator allocator(&data_mgr, device_id);
           auto device_hll_buffer =
               allocator.allocateScopedBuffer(count_distinct_desc.bitmapPaddedSizeBytes());
