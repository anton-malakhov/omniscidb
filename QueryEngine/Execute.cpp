/*
 * Copyright 2020 OmniSci, Inc.
 *
 * Licensed under the Apache License, Version 2.0 (the "License");
 * you may not use this file except in compliance with the License.
 * You may obtain a copy of the License at
 *
 *     http://www.apache.org/licenses/LICENSE-2.0
 *
 * Unless required by applicable law or agreed to in writing, software
 * distributed under the License is distributed on an "AS IS" BASIS,
 * WITHOUT WARRANTIES OR CONDITIONS OF ANY KIND, either express or implied.
 * See the License for the specific language governing permissions and
 * limitations under the License.
 */

#include "Execute.h"

#include "AggregateUtils.h"
#include "BaselineJoinHashTable.h"
#include "CodeGenerator.h"
#include "ColumnFetcher.h"
#include "Descriptors/QueryCompilationDescriptor.h"
#include "Descriptors/QueryFragmentDescriptor.h"
#include "DynamicWatchdog.h"
#include "EquiJoinCondition.h"
#include "ErrorHandling.h"
#include "ExpressionRewrite.h"
#include "ExternalCacheInvalidators.h"
#include "GpuMemUtils.h"
#include "InPlaceSort.h"
#include "JsonAccessors.h"
#include "OutputBufferInitialization.h"
#include "OverlapsJoinHashTable.h"
#include "QueryRewrite.h"
#include "QueryTemplateGenerator.h"
#include "ResultSetReductionJIT.h"
#include "RuntimeFunctions.h"
#include "SpeculativeTopN.h"

#include "TableFunctions/TableFunctionCompilationContext.h"
#include "TableFunctions/TableFunctionExecutionContext.h"

#include "CudaMgr/CudaMgr.h"
#include "DataMgr/BufferMgr/BufferMgr.h"
#include "Parser/ParserNode.h"
#include "Shared/SystemParameters.h"
#include "Shared/TypedDataAccessors.h"
#include "Shared/checked_alloc.h"
#include "Shared/measure.h"
#include "Shared/misc.h"
#include "Shared/scope.h"
#include "Shared/shard_key.h"
<<<<<<< HEAD
#include "Utils/Threading.h"
=======
#include "Shared/threadpool.h"
>>>>>>> 1815cb26

#include "AggregatedColRange.h"
#include "StringDictionaryGenerations.h"

#include <llvm/Transforms/Utils/BasicBlockUtils.h>
#include <boost/filesystem/operations.hpp>
#include <boost/filesystem/path.hpp>

#ifdef HAVE_CUDA
#include <cuda.h>
#endif  // HAVE_CUDA
#include <future>
#include <memory>
#include <numeric>
#include <set>
#include <thread>

bool g_enable_watchdog{false};
bool g_enable_dynamic_watchdog{false};
bool g_use_tbb_pool{false};
unsigned g_dynamic_watchdog_time_limit{10000};
bool g_allow_cpu_retry{true};
bool g_null_div_by_zero{false};
unsigned g_trivial_loop_join_threshold{1000};
bool g_from_table_reordering{true};
bool g_inner_join_fragment_skipping{true};
extern bool g_enable_smem_group_by;
extern std::unique_ptr<llvm::Module> udf_gpu_module;
extern std::unique_ptr<llvm::Module> udf_cpu_module;
bool g_enable_filter_push_down{false};
float g_filter_push_down_low_frac{-1.0f};
float g_filter_push_down_high_frac{-1.0f};
size_t g_filter_push_down_passing_row_ubound{0};
bool g_enable_columnar_output{false};
bool g_enable_overlaps_hashjoin{true};
bool g_enable_hashjoin_many_to_many{false};
bool g_cache_string_hash{false};
size_t g_overlaps_max_table_size_bytes{1024 * 1024 * 1024};
bool g_strip_join_covered_quals{false};
size_t g_constrained_by_in_threshold{10};
size_t g_big_group_threshold{20000};
bool g_enable_window_functions{true};
bool g_enable_table_functions{false};
size_t g_max_memory_allocation_size{2000000000};  // set to max slab size
size_t g_min_memory_allocation_size{
    256};  // minimum memory allocation required for projection query output buffer
           // without pre-flight count
bool g_enable_bump_allocator{false};
double g_bump_allocator_step_reduction{0.75};
bool g_enable_direct_columnarization{true};
extern bool g_enable_experimental_string_functions;
bool g_enable_lazy_fetch{true};
bool g_enable_multifrag_rs{false};
bool g_enable_runtime_query_interrupt{false};
unsigned g_runtime_query_interrupt_frequency{1000};

int const Executor::max_gpu_count;

const int32_t Executor::ERR_SINGLE_VALUE_FOUND_MULTIPLE_VALUES;

Executor::Executor(const int db_id,
                   const size_t block_size_x,
                   const size_t grid_size_x,
                   const std::string& debug_dir,
                   const std::string& debug_file)
    : cgen_state_(new CgenState({}, false))
    , gpu_active_modules_device_mask_(0x0)
    , interrupted_(false)
    , cpu_code_cache_(code_cache_size)
    , gpu_code_cache_(code_cache_size)
    , block_size_x_(block_size_x)
    , grid_size_x_(grid_size_x)
    , debug_dir_(debug_dir)
    , debug_file_(debug_file)
    , db_id_(db_id)
    , catalog_(nullptr)
    , temporary_tables_(nullptr)
    , input_table_info_cache_(this) {}

std::shared_ptr<Executor> Executor::getExecutor(
    const int db_id,
    const std::string& debug_dir,
    const std::string& debug_file,
    const SystemParameters system_parameters) {
  INJECT_TIMER(getExecutor);
  const auto executor_key = db_id;
  {
    mapd_shared_lock<mapd_shared_mutex> read_lock(executors_cache_mutex_);
    auto it = executors_.find(executor_key);
    if (it != executors_.end()) {
      return it->second;
    }
  }
  {
    mapd_unique_lock<mapd_shared_mutex> write_lock(executors_cache_mutex_);
    auto it = executors_.find(executor_key);
    if (it != executors_.end()) {
      return it->second;
    }
    auto executor = std::make_shared<Executor>(db_id,
                                               system_parameters.cuda_block_size,
                                               system_parameters.cuda_grid_size,
                                               debug_dir,
                                               debug_file);
    auto it_ok = executors_.insert(std::make_pair(executor_key, executor));
    CHECK(it_ok.second);
    return executor;
  }
}

void Executor::clearMemory(const Data_Namespace::MemoryLevel memory_level) {
  switch (memory_level) {
    case Data_Namespace::MemoryLevel::CPU_LEVEL:
    case Data_Namespace::MemoryLevel::GPU_LEVEL: {
      std::lock_guard<std::mutex> flush_lock(
          execute_mutex_);  // Don't flush memory while queries are running

      Catalog_Namespace::SysCatalog::instance().getDataMgr().clearMemory(memory_level);
      if (memory_level == Data_Namespace::MemoryLevel::CPU_LEVEL) {
        // The hash table cache uses CPU memory not managed by the buffer manager. In the
        // future, we should manage these allocations with the buffer manager directly.
        // For now, assume the user wants to purge the hash table cache when they clear
        // CPU memory (currently used in ExecuteTest to lower memory pressure)
        JoinHashTableCacheInvalidator::invalidateCaches();
      }
      break;
    }
    default: {
      throw std::runtime_error(
          "Clearing memory levels other than the CPU level or GPU level is not "
          "supported.");
    }
  }
}

StringDictionaryProxy* Executor::getStringDictionaryProxy(
    const int dict_id_in,
    std::shared_ptr<RowSetMemoryOwner> row_set_mem_owner,
    const bool with_generation) const {
  const int dict_id{dict_id_in < 0 ? REGULAR_DICT(dict_id_in) : dict_id_in};
  CHECK(catalog_);
  const auto dd = catalog_->getMetadataForDict(dict_id);
  std::lock_guard<std::mutex> lock(str_dict_mutex_);
  if (dd) {
    CHECK(dd->stringDict);
    CHECK_LE(dd->dictNBits, 32);
    CHECK(row_set_mem_owner);
    const auto generation = with_generation
                                ? string_dictionary_generations_.getGeneration(dict_id)
                                : ssize_t(-1);
    return row_set_mem_owner->addStringDict(dd->stringDict, dict_id, generation);
  }
  CHECK_EQ(0, dict_id);
  if (!lit_str_dict_proxy_) {
    std::shared_ptr<StringDictionary> tsd =
        std::make_shared<StringDictionary>("", false, true, g_cache_string_hash);
    lit_str_dict_proxy_.reset(new StringDictionaryProxy(tsd, 0));
  }
  return lit_str_dict_proxy_.get();
}

bool Executor::isCPUOnly() const {
  CHECK(catalog_);
  return !catalog_->getDataMgr().getCudaMgr();
}

const ColumnDescriptor* Executor::getColumnDescriptor(
    const Analyzer::ColumnVar* col_var) const {
  return get_column_descriptor_maybe(
      col_var->get_column_id(), col_var->get_table_id(), *catalog_);
}

const ColumnDescriptor* Executor::getPhysicalColumnDescriptor(
    const Analyzer::ColumnVar* col_var,
    int n) const {
  const auto cd = getColumnDescriptor(col_var);
  if (!cd || n > cd->columnType.get_physical_cols()) {
    return nullptr;
  }
  return get_column_descriptor_maybe(
      col_var->get_column_id() + n, col_var->get_table_id(), *catalog_);
}

const Catalog_Namespace::Catalog* Executor::getCatalog() const {
  return catalog_;
}

void Executor::setCatalog(const Catalog_Namespace::Catalog* catalog) {
  catalog_ = catalog;
}

const std::shared_ptr<RowSetMemoryOwner> Executor::getRowSetMemoryOwner() const {
  return row_set_mem_owner_;
}

const TemporaryTables* Executor::getTemporaryTables() const {
  return temporary_tables_;
}

Fragmenter_Namespace::TableInfo Executor::getTableInfo(const int table_id) const {
  return input_table_info_cache_.getTableInfo(table_id);
}

const TableGeneration& Executor::getTableGeneration(const int table_id) const {
  return table_generations_.getGeneration(table_id);
}

ExpressionRange Executor::getColRange(const PhysicalInput& phys_input) const {
  return agg_col_range_cache_.getColRange(phys_input);
}

size_t Executor::getNumBytesForFetchedRow() const {
  size_t num_bytes = 0;
  if (!plan_state_) {
    return 0;
  }
  for (const auto& fetched_col_pair : plan_state_->columns_to_fetch_) {
    if (fetched_col_pair.first < 0) {
      num_bytes += 8;
    } else {
      const auto cd =
          catalog_->getMetadataForColumn(fetched_col_pair.first, fetched_col_pair.second);
      const auto& ti = cd->columnType;
      const auto sz = ti.get_type() == kTEXT && ti.get_compression() == kENCODING_DICT
                          ? 4
                          : ti.get_size();
      if (sz < 0) {
        // for varlen types, only account for the pointer/size for each row, for now
        num_bytes += 16;
      } else {
        num_bytes += sz;
      }
    }
  }
  return num_bytes;
}

std::vector<ColumnLazyFetchInfo> Executor::getColLazyFetchInfo(
    const std::vector<Analyzer::Expr*>& target_exprs) const {
  CHECK(plan_state_);
  CHECK(catalog_);
  std::vector<ColumnLazyFetchInfo> col_lazy_fetch_info;
  for (const auto target_expr : target_exprs) {
    if (!plan_state_->isLazyFetchColumn(target_expr)) {
      col_lazy_fetch_info.emplace_back(
          ColumnLazyFetchInfo{false, -1, SQLTypeInfo(kNULLT, false)});
    } else {
      const auto col_var = dynamic_cast<const Analyzer::ColumnVar*>(target_expr);
      CHECK(col_var);
      auto col_id = col_var->get_column_id();
      auto rte_idx = (col_var->get_rte_idx() == -1) ? 0 : col_var->get_rte_idx();
      auto cd = (col_var->get_table_id() > 0)
                    ? get_column_descriptor(col_id, col_var->get_table_id(), *catalog_)
                    : nullptr;
      if (cd && IS_GEO(cd->columnType.get_type())) {
        // Geo coords cols will be processed in sequence. So we only need to track the
        // first coords col in lazy fetch info.
        {
          auto cd0 =
              get_column_descriptor(col_id + 1, col_var->get_table_id(), *catalog_);
          auto col0_ti = cd0->columnType;
          CHECK(!cd0->isVirtualCol);
          auto col0_var = makeExpr<Analyzer::ColumnVar>(
              col0_ti, col_var->get_table_id(), cd0->columnId, rte_idx);
          auto local_col0_id = plan_state_->getLocalColumnId(col0_var.get(), false);
          col_lazy_fetch_info.emplace_back(
              ColumnLazyFetchInfo{true, local_col0_id, col0_ti});
        }
      } else {
        auto local_col_id = plan_state_->getLocalColumnId(col_var, false);
        const auto& col_ti = col_var->get_type_info();
        col_lazy_fetch_info.emplace_back(ColumnLazyFetchInfo{true, local_col_id, col_ti});
      }
    }
  }
  return col_lazy_fetch_info;
}

void Executor::clearMetaInfoCache() {
  input_table_info_cache_.clear();
  agg_col_range_cache_.clear();
  string_dictionary_generations_.clear();
  table_generations_.clear();
}

std::vector<int8_t> Executor::serializeLiterals(
    const std::unordered_map<int, CgenState::LiteralValues>& literals,
    const int device_id) {
  if (literals.empty()) {
    return {};
  }
  const auto dev_literals_it = literals.find(device_id);
  CHECK(dev_literals_it != literals.end());
  const auto& dev_literals = dev_literals_it->second;
  size_t lit_buf_size{0};
  std::vector<std::string> real_strings;
  std::vector<std::vector<double>> double_array_literals;
  std::vector<std::vector<int8_t>> align64_int8_array_literals;
  std::vector<std::vector<int32_t>> int32_array_literals;
  std::vector<std::vector<int8_t>> align32_int8_array_literals;
  std::vector<std::vector<int8_t>> int8_array_literals;
  for (const auto& lit : dev_literals) {
    lit_buf_size = CgenState::addAligned(lit_buf_size, CgenState::literalBytes(lit));
    if (lit.which() == 7) {
      const auto p = boost::get<std::string>(&lit);
      CHECK(p);
      real_strings.push_back(*p);
    } else if (lit.which() == 8) {
      const auto p = boost::get<std::vector<double>>(&lit);
      CHECK(p);
      double_array_literals.push_back(*p);
    } else if (lit.which() == 9) {
      const auto p = boost::get<std::vector<int32_t>>(&lit);
      CHECK(p);
      int32_array_literals.push_back(*p);
    } else if (lit.which() == 10) {
      const auto p = boost::get<std::vector<int8_t>>(&lit);
      CHECK(p);
      int8_array_literals.push_back(*p);
    } else if (lit.which() == 11) {
      const auto p = boost::get<std::pair<std::vector<int8_t>, int>>(&lit);
      CHECK(p);
      if (p->second == 64) {
        align64_int8_array_literals.push_back(p->first);
      } else if (p->second == 32) {
        align32_int8_array_literals.push_back(p->first);
      } else {
        CHECK(false);
      }
    }
  }
  if (lit_buf_size > static_cast<size_t>(std::numeric_limits<int16_t>::max())) {
    throw TooManyLiterals();
  }
  int16_t crt_real_str_off = lit_buf_size;
  for (const auto& real_str : real_strings) {
    CHECK_LE(real_str.size(), static_cast<size_t>(std::numeric_limits<int16_t>::max()));
    lit_buf_size += real_str.size();
  }
  if (double_array_literals.size() > 0) {
    lit_buf_size = align(lit_buf_size, sizeof(double));
  }
  int16_t crt_double_arr_lit_off = lit_buf_size;
  for (const auto& double_array_literal : double_array_literals) {
    CHECK_LE(double_array_literal.size(),
             static_cast<size_t>(std::numeric_limits<int16_t>::max()));
    lit_buf_size += double_array_literal.size() * sizeof(double);
  }
  if (align64_int8_array_literals.size() > 0) {
    lit_buf_size = align(lit_buf_size, sizeof(uint64_t));
  }
  int16_t crt_align64_int8_arr_lit_off = lit_buf_size;
  for (const auto& align64_int8_array_literal : align64_int8_array_literals) {
    CHECK_LE(align64_int8_array_literals.size(),
             static_cast<size_t>(std::numeric_limits<int16_t>::max()));
    lit_buf_size += align64_int8_array_literal.size();
  }
  if (int32_array_literals.size() > 0) {
    lit_buf_size = align(lit_buf_size, sizeof(int32_t));
  }
  int16_t crt_int32_arr_lit_off = lit_buf_size;
  for (const auto& int32_array_literal : int32_array_literals) {
    CHECK_LE(int32_array_literal.size(),
             static_cast<size_t>(std::numeric_limits<int16_t>::max()));
    lit_buf_size += int32_array_literal.size() * sizeof(int32_t);
  }
  if (align32_int8_array_literals.size() > 0) {
    lit_buf_size = align(lit_buf_size, sizeof(int32_t));
  }
  int16_t crt_align32_int8_arr_lit_off = lit_buf_size;
  for (const auto& align32_int8_array_literal : align32_int8_array_literals) {
    CHECK_LE(align32_int8_array_literals.size(),
             static_cast<size_t>(std::numeric_limits<int16_t>::max()));
    lit_buf_size += align32_int8_array_literal.size();
  }
  int16_t crt_int8_arr_lit_off = lit_buf_size;
  for (const auto& int8_array_literal : int8_array_literals) {
    CHECK_LE(int8_array_literal.size(),
             static_cast<size_t>(std::numeric_limits<int16_t>::max()));
    lit_buf_size += int8_array_literal.size();
  }
  unsigned crt_real_str_idx = 0;
  unsigned crt_double_arr_lit_idx = 0;
  unsigned crt_align64_int8_arr_lit_idx = 0;
  unsigned crt_int32_arr_lit_idx = 0;
  unsigned crt_align32_int8_arr_lit_idx = 0;
  unsigned crt_int8_arr_lit_idx = 0;
  std::vector<int8_t> serialized(lit_buf_size);
  size_t off{0};
  for (const auto& lit : dev_literals) {
    const auto lit_bytes = CgenState::literalBytes(lit);
    off = CgenState::addAligned(off, lit_bytes);
    switch (lit.which()) {
      case 0: {
        const auto p = boost::get<int8_t>(&lit);
        CHECK(p);
        serialized[off - lit_bytes] = *p;
        break;
      }
      case 1: {
        const auto p = boost::get<int16_t>(&lit);
        CHECK(p);
        memcpy(&serialized[off - lit_bytes], p, lit_bytes);
        break;
      }
      case 2: {
        const auto p = boost::get<int32_t>(&lit);
        CHECK(p);
        memcpy(&serialized[off - lit_bytes], p, lit_bytes);
        break;
      }
      case 3: {
        const auto p = boost::get<int64_t>(&lit);
        CHECK(p);
        memcpy(&serialized[off - lit_bytes], p, lit_bytes);
        break;
      }
      case 4: {
        const auto p = boost::get<float>(&lit);
        CHECK(p);
        memcpy(&serialized[off - lit_bytes], p, lit_bytes);
        break;
      }
      case 5: {
        const auto p = boost::get<double>(&lit);
        CHECK(p);
        memcpy(&serialized[off - lit_bytes], p, lit_bytes);
        break;
      }
      case 6: {
        const auto p = boost::get<std::pair<std::string, int>>(&lit);
        CHECK(p);
        const auto str_id =
            g_enable_experimental_string_functions
                ? getStringDictionaryProxy(p->second, row_set_mem_owner_, true)
                      ->getOrAddTransient(p->first)
                : getStringDictionaryProxy(p->second, row_set_mem_owner_, true)
                      ->getIdOfString(p->first);
        memcpy(&serialized[off - lit_bytes], &str_id, lit_bytes);
        break;
      }
      case 7: {
        const auto p = boost::get<std::string>(&lit);
        CHECK(p);
        int32_t off_and_len = crt_real_str_off << 16;
        const auto& crt_real_str = real_strings[crt_real_str_idx];
        off_and_len |= static_cast<int16_t>(crt_real_str.size());
        memcpy(&serialized[off - lit_bytes], &off_and_len, lit_bytes);
        memcpy(&serialized[crt_real_str_off], crt_real_str.data(), crt_real_str.size());
        ++crt_real_str_idx;
        crt_real_str_off += crt_real_str.size();
        break;
      }
      case 8: {
        const auto p = boost::get<std::vector<double>>(&lit);
        CHECK(p);
        int32_t off_and_len = crt_double_arr_lit_off << 16;
        const auto& crt_double_arr_lit = double_array_literals[crt_double_arr_lit_idx];
        int32_t len = crt_double_arr_lit.size();
        CHECK_EQ((len >> 16), 0);
        off_and_len |= static_cast<int16_t>(len);
        int32_t double_array_bytesize = len * sizeof(double);
        memcpy(&serialized[off - lit_bytes], &off_and_len, lit_bytes);
        memcpy(&serialized[crt_double_arr_lit_off],
               crt_double_arr_lit.data(),
               double_array_bytesize);
        ++crt_double_arr_lit_idx;
        crt_double_arr_lit_off += double_array_bytesize;
        break;
      }
      case 9: {
        const auto p = boost::get<std::vector<int32_t>>(&lit);
        CHECK(p);
        int32_t off_and_len = crt_int32_arr_lit_off << 16;
        const auto& crt_int32_arr_lit = int32_array_literals[crt_int32_arr_lit_idx];
        int32_t len = crt_int32_arr_lit.size();
        CHECK_EQ((len >> 16), 0);
        off_and_len |= static_cast<int16_t>(len);
        int32_t int32_array_bytesize = len * sizeof(int32_t);
        memcpy(&serialized[off - lit_bytes], &off_and_len, lit_bytes);
        memcpy(&serialized[crt_int32_arr_lit_off],
               crt_int32_arr_lit.data(),
               int32_array_bytesize);
        ++crt_int32_arr_lit_idx;
        crt_int32_arr_lit_off += int32_array_bytesize;
        break;
      }
      case 10: {
        const auto p = boost::get<std::vector<int8_t>>(&lit);
        CHECK(p);
        int32_t off_and_len = crt_int8_arr_lit_off << 16;
        const auto& crt_int8_arr_lit = int8_array_literals[crt_int8_arr_lit_idx];
        int32_t len = crt_int8_arr_lit.size();
        CHECK_EQ((len >> 16), 0);
        off_and_len |= static_cast<int16_t>(len);
        int32_t int8_array_bytesize = len;
        memcpy(&serialized[off - lit_bytes], &off_and_len, lit_bytes);
        memcpy(&serialized[crt_int8_arr_lit_off],
               crt_int8_arr_lit.data(),
               int8_array_bytesize);
        ++crt_int8_arr_lit_idx;
        crt_int8_arr_lit_off += int8_array_bytesize;
        break;
      }
      case 11: {
        const auto p = boost::get<std::pair<std::vector<int8_t>, int>>(&lit);
        CHECK(p);
        if (p->second == 64) {
          int32_t off_and_len = crt_align64_int8_arr_lit_off << 16;
          const auto& crt_align64_int8_arr_lit =
              align64_int8_array_literals[crt_align64_int8_arr_lit_idx];
          int32_t len = crt_align64_int8_arr_lit.size();
          CHECK_EQ((len >> 16), 0);
          off_and_len |= static_cast<int16_t>(len);
          int32_t align64_int8_array_bytesize = len;
          memcpy(&serialized[off - lit_bytes], &off_and_len, lit_bytes);
          memcpy(&serialized[crt_align64_int8_arr_lit_off],
                 crt_align64_int8_arr_lit.data(),
                 align64_int8_array_bytesize);
          ++crt_align64_int8_arr_lit_idx;
          crt_align64_int8_arr_lit_off += align64_int8_array_bytesize;
        } else if (p->second == 32) {
          int32_t off_and_len = crt_align32_int8_arr_lit_off << 16;
          const auto& crt_align32_int8_arr_lit =
              align32_int8_array_literals[crt_align32_int8_arr_lit_idx];
          int32_t len = crt_align32_int8_arr_lit.size();
          CHECK_EQ((len >> 16), 0);
          off_and_len |= static_cast<int16_t>(len);
          int32_t align32_int8_array_bytesize = len;
          memcpy(&serialized[off - lit_bytes], &off_and_len, lit_bytes);
          memcpy(&serialized[crt_align32_int8_arr_lit_off],
                 crt_align32_int8_arr_lit.data(),
                 align32_int8_array_bytesize);
          ++crt_align32_int8_arr_lit_idx;
          crt_align32_int8_arr_lit_off += align32_int8_array_bytesize;
        } else {
          CHECK(false);
        }
        break;
      }
      default:
        CHECK(false);
    }
  }
  return serialized;
}

int Executor::deviceCount(const ExecutorDeviceType device_type) const {
  if (device_type == ExecutorDeviceType::GPU) {
    const auto cuda_mgr = catalog_->getDataMgr().getCudaMgr();
    CHECK(cuda_mgr);
    return cuda_mgr->getDeviceCount();
  } else {
    return 1;
  }
}

int Executor::deviceCountForMemoryLevel(
    const Data_Namespace::MemoryLevel memory_level) const {
  return memory_level == GPU_LEVEL ? deviceCount(ExecutorDeviceType::GPU)
                                   : deviceCount(ExecutorDeviceType::CPU);
}

// TODO(alex): remove or split
std::pair<int64_t, int32_t> Executor::reduceResults(const SQLAgg agg,
                                                    const SQLTypeInfo& ti,
                                                    const int64_t agg_init_val,
                                                    const int8_t out_byte_width,
                                                    const int64_t* out_vec,
                                                    const size_t out_vec_sz,
                                                    const bool is_group_by,
                                                    const bool float_argument_input) {
  switch (agg) {
    case kAVG:
    case kSUM:
      if (0 != agg_init_val) {
        if (ti.is_integer() || ti.is_decimal() || ti.is_time() || ti.is_boolean()) {
          int64_t agg_result = agg_init_val;
          for (size_t i = 0; i < out_vec_sz; ++i) {
            agg_sum_skip_val(&agg_result, out_vec[i], agg_init_val);
          }
          return {agg_result, 0};
        } else {
          CHECK(ti.is_fp());
          switch (out_byte_width) {
            case 4: {
              int agg_result = static_cast<int32_t>(agg_init_val);
              for (size_t i = 0; i < out_vec_sz; ++i) {
                agg_sum_float_skip_val(
                    &agg_result,
                    *reinterpret_cast<const float*>(may_alias_ptr(&out_vec[i])),
                    *reinterpret_cast<const float*>(may_alias_ptr(&agg_init_val)));
              }
              const int64_t converted_bin =
                  float_argument_input
                      ? static_cast<int64_t>(agg_result)
                      : float_to_double_bin(static_cast<int32_t>(agg_result), true);
              return {converted_bin, 0};
              break;
            }
            case 8: {
              int64_t agg_result = agg_init_val;
              for (size_t i = 0; i < out_vec_sz; ++i) {
                agg_sum_double_skip_val(
                    &agg_result,
                    *reinterpret_cast<const double*>(may_alias_ptr(&out_vec[i])),
                    *reinterpret_cast<const double*>(may_alias_ptr(&agg_init_val)));
              }
              return {agg_result, 0};
              break;
            }
            default:
              CHECK(false);
          }
        }
      }
      if (ti.is_integer() || ti.is_decimal() || ti.is_time()) {
        int64_t agg_result = 0;
        for (size_t i = 0; i < out_vec_sz; ++i) {
          agg_result += out_vec[i];
        }
        return {agg_result, 0};
      } else {
        CHECK(ti.is_fp());
        switch (out_byte_width) {
          case 4: {
            float r = 0.;
            for (size_t i = 0; i < out_vec_sz; ++i) {
              r += *reinterpret_cast<const float*>(may_alias_ptr(&out_vec[i]));
            }
            const auto float_bin = *reinterpret_cast<const int32_t*>(may_alias_ptr(&r));
            const int64_t converted_bin =
                float_argument_input ? float_bin : float_to_double_bin(float_bin, true);
            return {converted_bin, 0};
          }
          case 8: {
            double r = 0.;
            for (size_t i = 0; i < out_vec_sz; ++i) {
              r += *reinterpret_cast<const double*>(may_alias_ptr(&out_vec[i]));
            }
            return {*reinterpret_cast<const int64_t*>(may_alias_ptr(&r)), 0};
          }
          default:
            CHECK(false);
        }
      }
      break;
    case kCOUNT: {
      uint64_t agg_result = 0;
      for (size_t i = 0; i < out_vec_sz; ++i) {
        const uint64_t out = static_cast<uint64_t>(out_vec[i]);
        agg_result += out;
      }
      return {static_cast<int64_t>(agg_result), 0};
    }
    case kMIN: {
      if (ti.is_integer() || ti.is_decimal() || ti.is_time() || ti.is_boolean()) {
        int64_t agg_result = agg_init_val;
        for (size_t i = 0; i < out_vec_sz; ++i) {
          agg_min_skip_val(&agg_result, out_vec[i], agg_init_val);
        }
        return {agg_result, 0};
      } else {
        switch (out_byte_width) {
          case 4: {
            int32_t agg_result = static_cast<int32_t>(agg_init_val);
            for (size_t i = 0; i < out_vec_sz; ++i) {
              agg_min_float_skip_val(
                  &agg_result,
                  *reinterpret_cast<const float*>(may_alias_ptr(&out_vec[i])),
                  *reinterpret_cast<const float*>(may_alias_ptr(&agg_init_val)));
            }
            const int64_t converted_bin =
                float_argument_input
                    ? static_cast<int64_t>(agg_result)
                    : float_to_double_bin(static_cast<int32_t>(agg_result), true);
            return {converted_bin, 0};
          }
          case 8: {
            int64_t agg_result = agg_init_val;
            for (size_t i = 0; i < out_vec_sz; ++i) {
              agg_min_double_skip_val(
                  &agg_result,
                  *reinterpret_cast<const double*>(may_alias_ptr(&out_vec[i])),
                  *reinterpret_cast<const double*>(may_alias_ptr(&agg_init_val)));
            }
            return {agg_result, 0};
          }
          default:
            CHECK(false);
        }
      }
    }
    case kMAX:
      if (ti.is_integer() || ti.is_decimal() || ti.is_time() || ti.is_boolean()) {
        int64_t agg_result = agg_init_val;
        for (size_t i = 0; i < out_vec_sz; ++i) {
          agg_max_skip_val(&agg_result, out_vec[i], agg_init_val);
        }
        return {agg_result, 0};
      } else {
        switch (out_byte_width) {
          case 4: {
            int32_t agg_result = static_cast<int32_t>(agg_init_val);
            for (size_t i = 0; i < out_vec_sz; ++i) {
              agg_max_float_skip_val(
                  &agg_result,
                  *reinterpret_cast<const float*>(may_alias_ptr(&out_vec[i])),
                  *reinterpret_cast<const float*>(may_alias_ptr(&agg_init_val)));
            }
            const int64_t converted_bin =
                float_argument_input ? static_cast<int64_t>(agg_result)
                                     : float_to_double_bin(agg_result, !ti.get_notnull());
            return {converted_bin, 0};
          }
          case 8: {
            int64_t agg_result = agg_init_val;
            for (size_t i = 0; i < out_vec_sz; ++i) {
              agg_max_double_skip_val(
                  &agg_result,
                  *reinterpret_cast<const double*>(may_alias_ptr(&out_vec[i])),
                  *reinterpret_cast<const double*>(may_alias_ptr(&agg_init_val)));
            }
            return {agg_result, 0};
          }
          default:
            CHECK(false);
        }
      }
    case kSINGLE_VALUE: {
      int64_t agg_result = agg_init_val;
      for (size_t i = 0; i < out_vec_sz; ++i) {
        if (out_vec[i] != agg_init_val) {
          if (agg_result == agg_init_val) {
            agg_result = out_vec[i];
          } else if (out_vec[i] != agg_result) {
            return {agg_result, Executor::ERR_SINGLE_VALUE_FOUND_MULTIPLE_VALUES};
          }
        }
      }
      return {agg_result, 0};
    }
    case kSAMPLE: {
      int64_t agg_result = agg_init_val;
      for (size_t i = 0; i < out_vec_sz; ++i) {
        if (out_vec[i] != agg_init_val) {
          agg_result = out_vec[i];
          break;
        }
      }
      return {agg_result, 0};
    }
    default:
      CHECK(false);
  }
  abort();
}

namespace {

TemporaryTable get_merged_result(
    std::vector<std::pair<ResultSetPtr, std::vector<size_t>>>& results_per_device) {
  auto& first = results_per_device.front().first;
  CHECK(first);
  for (size_t dev_idx = 1; dev_idx < results_per_device.size(); ++dev_idx) {
    const auto& next = results_per_device[dev_idx].first;
    CHECK(next);
    first->append(*next);
  }
  return TemporaryTable(std::move(first));
}

TemporaryTable get_separate_results(
    std::vector<std::pair<ResultSetPtr, std::vector<size_t>>>& results_per_device) {
  std::vector<ResultSetPtr> results;
  results.reserve(results_per_device.size());
  for (auto& r : results_per_device) {
    results.emplace_back(r.first);
  }
  return TemporaryTable(std::move(results));
}

}  // namespace

TemporaryTable Executor::resultsUnion(ExecutionDispatch& execution_dispatch, bool merge) {
  auto& results_per_device = execution_dispatch.getFragmentResults();
  if (results_per_device.empty()) {
    const auto& ra_exe_unit = execution_dispatch.getExecutionUnit();
    std::vector<TargetInfo> targets;
    for (const auto target_expr : ra_exe_unit.target_exprs) {
      targets.push_back(get_target_info(target_expr, g_bigint_count));
    }
    return std::make_shared<ResultSet>(targets,
                                       ExecutorDeviceType::CPU,
                                       QueryMemoryDescriptor(),
                                       row_set_mem_owner_,
                                       this);
  }
  if (merge) {
    using IndexedResultSet = std::pair<ResultSetPtr, std::vector<size_t>>;
    std::sort(results_per_device.begin(),
              results_per_device.end(),
              [](const IndexedResultSet& lhs, const IndexedResultSet& rhs) {
                CHECK_GE(lhs.second.size(), size_t(1));
                CHECK_GE(rhs.second.size(), size_t(1));
                return lhs.second.front() < rhs.second.front();
              });

    return {get_merged_result(results_per_device)};
  }
  return get_separate_results(results_per_device);
}

ResultSetPtr Executor::reduceMultiDeviceResults(
    const RelAlgExecutionUnit& ra_exe_unit,
    std::vector<std::pair<ResultSetPtr, std::vector<size_t>>>& results_per_device,
    std::shared_ptr<RowSetMemoryOwner> row_set_mem_owner,
    const QueryMemoryDescriptor& query_mem_desc) const {
  if (ra_exe_unit.estimator) {
    return reduce_estimator_results(ra_exe_unit, results_per_device);
  }

  if (results_per_device.empty()) {
    std::vector<TargetInfo> targets;
    for (const auto target_expr : ra_exe_unit.target_exprs) {
      targets.push_back(get_target_info(target_expr, g_bigint_count));
    }
    return std::make_shared<ResultSet>(
        targets, ExecutorDeviceType::CPU, QueryMemoryDescriptor(), nullptr, this);
  }

  return reduceMultiDeviceResultSets(
      results_per_device,
      row_set_mem_owner,
      ResultSet::fixupQueryMemoryDescriptor(query_mem_desc));
}

ResultSetPtr Executor::reduceMultiDeviceResultSets(
    std::vector<std::pair<ResultSetPtr, std::vector<size_t>>>& results_per_device,
    std::shared_ptr<RowSetMemoryOwner> row_set_mem_owner,
    const QueryMemoryDescriptor& query_mem_desc) const {
  auto timer = DEBUG_TIMER(__func__);
  std::shared_ptr<ResultSet> reduced_results;

  const auto& first = results_per_device.front().first;

  if (query_mem_desc.getQueryDescriptionType() ==
          QueryDescriptionType::GroupByBaselineHash &&
      results_per_device.size() > 1) {
    const auto total_entry_count = std::accumulate(
        results_per_device.begin(),
        results_per_device.end(),
        size_t(0),
        [](const size_t init, const std::pair<ResultSetPtr, std::vector<size_t>>& rs) {
          const auto& r = rs.first;
          return init + r->getQueryMemDesc().getEntryCount();
        });
    CHECK(total_entry_count);
    auto query_mem_desc = first->getQueryMemDesc();
    query_mem_desc.setEntryCount(total_entry_count);
    reduced_results = std::make_shared<ResultSet>(first->getTargetInfos(),
                                                  ExecutorDeviceType::CPU,
                                                  query_mem_desc,
                                                  row_set_mem_owner,
                                                  this);
    auto result_storage = reduced_results->allocateStorage(plan_state_->init_agg_vals_);
    reduced_results->initializeStorage();
    switch (query_mem_desc.getEffectiveKeyWidth()) {
      case 4:
        first->getStorage()->moveEntriesToBuffer<int32_t>(
            result_storage->getUnderlyingBuffer(), query_mem_desc.getEntryCount());
        break;
      case 8:
        first->getStorage()->moveEntriesToBuffer<int64_t>(
            result_storage->getUnderlyingBuffer(), query_mem_desc.getEntryCount());
        break;
      default:
        CHECK(false);
    }
  } else {
    reduced_results = first;
  }

  const auto& this_result_set = results_per_device[0].first;
  ResultSetReductionJIT reduction_jit(this_result_set->getQueryMemDesc(),
                                      this_result_set->getTargetInfos(),
                                      this_result_set->getTargetInitVals());
  const auto reduction_code = reduction_jit.codegen();
  for (size_t i = 1; i < results_per_device.size(); ++i) {
    reduced_results->getStorage()->reduce(
        *(results_per_device[i].first->getStorage()), {}, reduction_code);
  }

  return reduced_results;
}

ResultSetPtr Executor::reduceSpeculativeTopN(
    const RelAlgExecutionUnit& ra_exe_unit,
    std::vector<std::pair<ResultSetPtr, std::vector<size_t>>>& results_per_device,
    std::shared_ptr<RowSetMemoryOwner> row_set_mem_owner,
    const QueryMemoryDescriptor& query_mem_desc) const {
  if (results_per_device.size() == 1) {
    return std::move(results_per_device.front().first);
  }
  const auto top_n = ra_exe_unit.sort_info.limit + ra_exe_unit.sort_info.offset;
  SpeculativeTopNMap m;
  for (const auto& result : results_per_device) {
    auto rows = result.first;
    CHECK(rows);
    if (!rows) {
      continue;
    }
    SpeculativeTopNMap that(
        *rows,
        ra_exe_unit.target_exprs,
        std::max(size_t(10000 * std::max(1, static_cast<int>(log(top_n)))), top_n));
    m.reduce(that);
  }
  CHECK_EQ(size_t(1), ra_exe_unit.sort_info.order_entries.size());
  const auto desc = ra_exe_unit.sort_info.order_entries.front().is_desc;
  return m.asRows(ra_exe_unit, row_set_mem_owner, query_mem_desc, this, top_n, desc);
}

std::unordered_set<int> get_available_gpus(const Catalog_Namespace::Catalog& cat) {
  std::unordered_set<int> available_gpus;
  if (cat.getDataMgr().gpusPresent()) {
    int gpu_count = cat.getDataMgr().getCudaMgr()->getDeviceCount();
    CHECK_GT(gpu_count, 0);
    for (int gpu_id = 0; gpu_id < gpu_count; ++gpu_id) {
      available_gpus.insert(gpu_id);
    }
  }
  return available_gpus;
}

size_t get_context_count(const ExecutorDeviceType device_type,
                         const size_t cpu_count,
                         const size_t gpu_count) {
  return device_type == ExecutorDeviceType::GPU ? gpu_count
                                                : static_cast<size_t>(cpu_count);
}

namespace {

// Compute a very conservative entry count for the output buffer entry count using no
// other information than the number of tuples in each table and multiplying them
// together.
size_t compute_buffer_entry_guess(const std::vector<InputTableInfo>& query_infos) {
  using Fragmenter_Namespace::FragmentInfo;
  // Check for overflows since we're multiplying potentially big table sizes.
  using checked_size_t = boost::multiprecision::number<
      boost::multiprecision::cpp_int_backend<64,
                                             64,
                                             boost::multiprecision::unsigned_magnitude,
                                             boost::multiprecision::checked,
                                             void>>;
  checked_size_t max_groups_buffer_entry_guess = 1;
  for (const auto& query_info : query_infos) {
    CHECK(!query_info.info.fragments.empty());
    auto it = std::max_element(query_info.info.fragments.begin(),
                               query_info.info.fragments.end(),
                               [](const FragmentInfo& f1, const FragmentInfo& f2) {
                                 return f1.getNumTuples() < f2.getNumTuples();
                               });
    max_groups_buffer_entry_guess *= it->getNumTuples();
  }
  // Cap the rough approximation to 100M entries, it's unlikely we can do a great job for
  // baseline group layout with that many entries anyway.
  constexpr size_t max_groups_buffer_entry_guess_cap = 100000000;
  try {
    return std::min(static_cast<size_t>(max_groups_buffer_entry_guess),
                    max_groups_buffer_entry_guess_cap);
  } catch (...) {
    return max_groups_buffer_entry_guess_cap;
  }
}

std::string get_table_name(const InputDescriptor& input_desc,
                           const Catalog_Namespace::Catalog& cat) {
  const auto source_type = input_desc.getSourceType();
  if (source_type == InputSourceType::TABLE) {
    const auto td = cat.getMetadataForTable(input_desc.getTableId());
    CHECK(td);
    return td->tableName;
  } else {
    return "$TEMPORARY_TABLE" + std::to_string(-input_desc.getTableId());
  }
}

inline size_t getDeviceBasedScanLimit(const ExecutorDeviceType device_type,
                                      const int device_count) {
  if (device_type == ExecutorDeviceType::GPU) {
    return device_count * Executor::high_scan_limit;
  }
  return Executor::high_scan_limit;
}

void checkWorkUnitWatchdog(const RelAlgExecutionUnit& ra_exe_unit,
                           const std::vector<InputTableInfo>& table_infos,
                           const Catalog_Namespace::Catalog& cat,
                           const ExecutorDeviceType device_type,
                           const int device_count) {
  for (const auto target_expr : ra_exe_unit.target_exprs) {
    if (dynamic_cast<const Analyzer::AggExpr*>(target_expr)) {
      return;
    }
  }
  if (!ra_exe_unit.scan_limit && table_infos.size() == 1 &&
      table_infos.front().info.getPhysicalNumTuples() < Executor::high_scan_limit) {
    // Allow a query with no scan limit to run on small tables
    return;
  }
  if (ra_exe_unit.use_bump_allocator) {
    // Bump allocator removes the scan limit (and any knowledge of the size of the output
    // relative to the size of the input), so we bypass this check for now
    return;
  }
  if (ra_exe_unit.sort_info.algorithm != SortAlgorithm::StreamingTopN &&
      ra_exe_unit.groupby_exprs.size() == 1 && !ra_exe_unit.groupby_exprs.front() &&
      (!ra_exe_unit.scan_limit ||
       ra_exe_unit.scan_limit > getDeviceBasedScanLimit(device_type, device_count))) {
    std::vector<std::string> table_names;
    const auto& input_descs = ra_exe_unit.input_descs;
    for (const auto& input_desc : input_descs) {
      table_names.push_back(get_table_name(input_desc, cat));
    }
    if (!ra_exe_unit.scan_limit) {
      throw WatchdogException(
          "Projection query would require a scan without a limit on table(s): " +
          boost::algorithm::join(table_names, ", "));
    } else {
      throw WatchdogException(
          "Projection query output result set on table(s): " +
          boost::algorithm::join(table_names, ", ") + "  would contain " +
          std::to_string(ra_exe_unit.scan_limit) +
          " rows, which is more than the current system limit of " +
          std::to_string(getDeviceBasedScanLimit(device_type, device_count)));
    }
  }
}

}  // namespace

bool is_trivial_loop_join(const std::vector<InputTableInfo>& query_infos,
                          const RelAlgExecutionUnit& ra_exe_unit) {
  if (ra_exe_unit.input_descs.size() < 2) {
    return false;
  }

  // We only support loop join at the end of folded joins
  // where ra_exe_unit.input_descs.size() > 2 for now.
  const auto inner_table_id = ra_exe_unit.input_descs.back().getTableId();

  ssize_t inner_table_idx = -1;
  for (size_t i = 0; i < query_infos.size(); ++i) {
    if (query_infos[i].table_id == inner_table_id) {
      inner_table_idx = i;
      break;
    }
  }
  CHECK_NE(ssize_t(-1), inner_table_idx);
  return query_infos[inner_table_idx].info.getNumTuples() <=
         g_trivial_loop_join_threshold;
}

namespace {

RelAlgExecutionUnit replace_scan_limit(const RelAlgExecutionUnit& ra_exe_unit_in,
                                       const size_t new_scan_limit) {
  return {ra_exe_unit_in.input_descs,
          ra_exe_unit_in.input_col_descs,
          ra_exe_unit_in.simple_quals,
          ra_exe_unit_in.quals,
          ra_exe_unit_in.join_quals,
          ra_exe_unit_in.groupby_exprs,
          ra_exe_unit_in.target_exprs,
          ra_exe_unit_in.estimator,
          ra_exe_unit_in.sort_info,
          new_scan_limit,
          ra_exe_unit_in.query_features,
          ra_exe_unit_in.use_bump_allocator,
          ra_exe_unit_in.union_all,
          ra_exe_unit_in.query_state};
}

}  // namespace

TemporaryTable Executor::executeWorkUnit(
    size_t& max_groups_buffer_entry_guess,
    const bool is_agg,
    const std::vector<InputTableInfo>& query_infos,
    const RelAlgExecutionUnit& ra_exe_unit_in,
    const CompilationOptions& co,
    const ExecutionOptions& eo,
    const Catalog_Namespace::Catalog& cat,
    std::shared_ptr<RowSetMemoryOwner> row_set_mem_owner,
    RenderInfo* render_info,
    const bool has_cardinality_estimation,
    ColumnCacheMap& column_cache) {
  try {
    return executeWorkUnitImpl(max_groups_buffer_entry_guess,
                               is_agg,
                               true,
                               query_infos,
                               ra_exe_unit_in,
                               co,
                               eo,
                               cat,
                               row_set_mem_owner,
                               render_info,
                               has_cardinality_estimation,
                               column_cache);
  } catch (const CompilationRetryNewScanLimit& e) {
    return executeWorkUnitImpl(max_groups_buffer_entry_guess,
                               is_agg,
                               false,
                               query_infos,
                               replace_scan_limit(ra_exe_unit_in, e.new_scan_limit_),
                               co,
                               eo,
                               cat,
                               row_set_mem_owner,
                               render_info,
                               has_cardinality_estimation,
                               column_cache);
  }
}

TemporaryTable Executor::executeWorkUnitImpl(
    size_t& max_groups_buffer_entry_guess,
    const bool is_agg,
    const bool allow_single_frag_table_opt,
    const std::vector<InputTableInfo>& query_infos,
    const RelAlgExecutionUnit& ra_exe_unit_in,
    const CompilationOptions& co,
    const ExecutionOptions& eo,
    const Catalog_Namespace::Catalog& cat,
    std::shared_ptr<RowSetMemoryOwner> row_set_mem_owner,
    RenderInfo* render_info,
    const bool has_cardinality_estimation,
    ColumnCacheMap& column_cache) {
  INJECT_TIMER(Exec_executeWorkUnit);
  const auto ra_exe_unit = addDeletedColumn(ra_exe_unit_in, co);
  const auto device_type = getDeviceTypeForTargets(ra_exe_unit, co.device_type);
  CHECK(!query_infos.empty());
  if (!max_groups_buffer_entry_guess) {
    // The query has failed the first execution attempt because of running out
    // of group by slots. Make the conservative choice: allocate fragment size
    // slots and run on the CPU.
    CHECK(device_type == ExecutorDeviceType::CPU);
    max_groups_buffer_entry_guess = compute_buffer_entry_guess(query_infos);
  }

  int8_t crt_min_byte_width{get_min_byte_width()};
  do {
    ExecutionDispatch execution_dispatch(
        this, ra_exe_unit, query_infos, cat, row_set_mem_owner, render_info);
    ColumnFetcher column_fetcher(this, column_cache);
    std::unique_ptr<QueryCompilationDescriptor> query_comp_desc_owned;
    std::unique_ptr<QueryMemoryDescriptor> query_mem_desc_owned;
    if (eo.executor_type == ExecutorType::Native) {
      try {
        INJECT_TIMER(execution_dispatch_comp);
        std::tie(query_comp_desc_owned, query_mem_desc_owned) =
            execution_dispatch.compile(max_groups_buffer_entry_guess,
                                       crt_min_byte_width,
                                       {device_type,
                                        co.hoist_literals,
                                        co.opt_level,
                                        co.with_dynamic_watchdog,
                                        co.allow_lazy_fetch,
                                        co.add_delete_column,
                                        co.explain_type,
                                        co.register_intel_jit_listener},
                                       eo,
                                       column_fetcher,
                                       has_cardinality_estimation);
        CHECK(query_comp_desc_owned);
        crt_min_byte_width = query_comp_desc_owned->getMinByteWidth();
      } catch (CompilationRetryNoCompaction&) {
        crt_min_byte_width = MAX_BYTE_WIDTH_SUPPORTED;
        continue;
      }
    } else {
      plan_state_.reset(new PlanState(false, this));
      plan_state_->allocateLocalColumnIds(ra_exe_unit.input_col_descs);
      CHECK(!query_comp_desc_owned);
      query_comp_desc_owned.reset(new QueryCompilationDescriptor());
      CHECK(!query_mem_desc_owned);
      query_mem_desc_owned.reset(
          new QueryMemoryDescriptor(this, 0, QueryDescriptionType::Projection, false));
    }
    if (eo.just_explain) {
      return {executeExplain(*query_comp_desc_owned)};
    }

    for (const auto target_expr : ra_exe_unit.target_exprs) {
      plan_state_->target_exprs_.push_back(target_expr);
    }

    auto dispatch = [&execution_dispatch,
                     &column_fetcher,
                     &eo,
                     parent_thread_id = logger::thread_id()](
                        const ExecutorDeviceType chosen_device_type,
                        int chosen_device_id,
                        const QueryCompilationDescriptor& query_comp_desc,
                        const QueryMemoryDescriptor& query_mem_desc,
                        const FragmentsList& frag_list,
                        const ExecutorDispatchMode kernel_dispatch_mode,
                        const int64_t rowid_lookup_key) {
      DEBUG_TIMER_NEW_THREAD(parent_thread_id);
      INJECT_TIMER(execution_dispatch_run);
      execution_dispatch.run(chosen_device_type,
                             chosen_device_id,
                             eo,
                             column_fetcher,
                             query_comp_desc,
                             query_mem_desc,
                             frag_list,
                             kernel_dispatch_mode,
                             rowid_lookup_key);
    };

    QueryFragmentDescriptor fragment_descriptor(
        ra_exe_unit,
        query_infos,
        query_comp_desc_owned->getDeviceType() == ExecutorDeviceType::GPU
            ? cat.getDataMgr().getMemoryInfo(Data_Namespace::MemoryLevel::GPU_LEVEL)
            : std::vector<Data_Namespace::MemoryInfo>{},
        eo.gpu_input_mem_limit_percent,
        eo.outer_fragment_indices);

    if (!eo.just_validate) {
      int available_cpus = cpu_threads();
      auto available_gpus = get_available_gpus(cat);

      const auto context_count =
          get_context_count(device_type, available_cpus, available_gpus.size());
      try {
        if (g_use_tbb_pool) {
#ifdef HAVE_TBB
          VLOG(1) << "Using TBB thread pool for kernel dispatch.";
          dispatchFragments<threadpool::TbbThreadPool<void>>(dispatch,
                                                             execution_dispatch,
                                                             query_infos,
                                                             eo,
                                                             is_agg,
                                                             allow_single_frag_table_opt,
                                                             context_count,
                                                             *query_comp_desc_owned,
                                                             *query_mem_desc_owned,
                                                             fragment_descriptor,
                                                             available_gpus,
                                                             available_cpus);
#else
          throw std::runtime_error(
              "This build is not TBB enabled. Restart the server with "
              "\"enable-modern-thread-pool\" disabled.");
#endif
        } else {
          dispatchFragments<threadpool::FuturesThreadPool<void>>(
              dispatch,
              execution_dispatch,
              query_infos,
              eo,
              is_agg,
              allow_single_frag_table_opt,
              context_count,
              *query_comp_desc_owned,
              *query_mem_desc_owned,
              fragment_descriptor,
              available_gpus,
              available_cpus);
        }
      } catch (QueryExecutionError& e) {
        if (eo.with_dynamic_watchdog && interrupted_ &&
            e.getErrorCode() == ERR_OUT_OF_TIME) {
          resetInterrupt();
          throw QueryExecutionError(ERR_INTERRUPTED);
        }
        if (eo.allow_runtime_query_interrupt && interrupted_) {
          resetInterrupt();
          throw QueryExecutionError(ERR_INTERRUPTED);
        }
        cat.getDataMgr().freeAllBuffers();
        if (e.getErrorCode() == ERR_OVERFLOW_OR_UNDERFLOW &&
            static_cast<size_t>(crt_min_byte_width << 1) <= sizeof(int64_t)) {
          crt_min_byte_width <<= 1;
          continue;
        }
        throw;
      }
    }
    cat.getDataMgr().freeAllBuffers();
    if (is_agg) {
      try {
        return collectAllDeviceResults(execution_dispatch,
                                       ra_exe_unit.target_exprs,
                                       *query_mem_desc_owned,
                                       query_comp_desc_owned->getDeviceType(),
                                       row_set_mem_owner);
      } catch (ReductionRanOutOfSlots&) {
        throw QueryExecutionError(ERR_OUT_OF_SLOTS);
      } catch (OverflowOrUnderflow&) {
        crt_min_byte_width <<= 1;
        continue;
      }
    }
    return resultsUnion(execution_dispatch, !eo.multifrag_result);

  } while (static_cast<size_t>(crt_min_byte_width) <= sizeof(int64_t));

  return std::make_shared<ResultSet>(std::vector<TargetInfo>{},
                                     ExecutorDeviceType::CPU,
                                     QueryMemoryDescriptor(),
                                     nullptr,
                                     this);
}

void Executor::executeWorkUnitPerFragment(const RelAlgExecutionUnit& ra_exe_unit_in,
                                          const InputTableInfo& table_info,
                                          const CompilationOptions& co,
                                          const ExecutionOptions& eo,
                                          const Catalog_Namespace::Catalog& cat,
                                          PerFragmentCallBack& cb) {
  const auto ra_exe_unit = addDeletedColumn(ra_exe_unit_in, co);
  ColumnCacheMap column_cache;

  std::vector<InputTableInfo> table_infos{table_info};
  // TODO(adb): ensure this is under a try / catch
  ExecutionDispatch execution_dispatch(
      this, ra_exe_unit, table_infos, cat, row_set_mem_owner_, nullptr);
  ColumnFetcher column_fetcher(this, column_cache);
  std::unique_ptr<QueryCompilationDescriptor> query_comp_desc_owned;
  std::unique_ptr<QueryMemoryDescriptor> query_mem_desc_owned;
  std::tie(query_comp_desc_owned, query_mem_desc_owned) =
      execution_dispatch.compile(0, 8, co, eo, column_fetcher, false);
  CHECK_EQ(size_t(1), ra_exe_unit.input_descs.size());
  const auto table_id = ra_exe_unit.input_descs[0].getTableId();
  const auto& outer_fragments = table_info.info.fragments;
  for (size_t fragment_index = 0; fragment_index < outer_fragments.size();
       ++fragment_index) {
    // We may want to consider in the future allowing this to execute on devices other
    // than CPU
    execution_dispatch.run(co.device_type,
                           0,
                           eo,
                           column_fetcher,
                           *query_comp_desc_owned,
                           *query_mem_desc_owned,
                           {{table_id, {fragment_index}}},
                           ExecutorDispatchMode::KernelPerFragment,
                           -1);
  }

  const auto& all_fragment_results = execution_dispatch.getFragmentResults();

  for (size_t fragment_index = 0; fragment_index < outer_fragments.size();
       ++fragment_index) {
    const auto fragment_results = all_fragment_results[fragment_index];
    cb(fragment_results.first, outer_fragments[fragment_index]);
  }
}

ResultSetPtr Executor::executeTableFunction(
    const TableFunctionExecutionUnit exe_unit,
    const std::vector<InputTableInfo>& table_infos,
    const CompilationOptions& co,
    const ExecutionOptions& eo,
    const Catalog_Namespace::Catalog& cat) {
  INJECT_TIMER(Exec_executeTableFunction);
  nukeOldState(false, table_infos, nullptr);

  ColumnCacheMap column_cache;  // Note: if we add retries to the table function
                                // framework, we may want to move this up a level

  ColumnFetcher column_fetcher(this, column_cache);
  TableFunctionCompilationContext compilation_context;
  compilation_context.compile(exe_unit, co, this);

  TableFunctionExecutionContext exe_context(getRowSetMemoryOwner());
  CHECK_EQ(table_infos.size(), size_t(1));
  return exe_context.execute(exe_unit,
                             table_infos.front(),
                             &compilation_context,
                             column_fetcher,
                             co.device_type,
                             this);
}

ResultSetPtr Executor::executeExplain(const QueryCompilationDescriptor& query_comp_desc) {
  return std::make_shared<ResultSet>(query_comp_desc.getIR());
}

// Looks at the targets and returns a feasible device type. We only punt
// to CPU for count distinct and we should probably fix it and remove this.
ExecutorDeviceType Executor::getDeviceTypeForTargets(
    const RelAlgExecutionUnit& ra_exe_unit,
    const ExecutorDeviceType requested_device_type) {
  for (const auto target_expr : ra_exe_unit.target_exprs) {
    const auto agg_info = get_target_info(target_expr, g_bigint_count);
    if (!ra_exe_unit.groupby_exprs.empty() &&
        !isArchPascalOrLater(requested_device_type)) {
      if ((agg_info.agg_kind == kAVG || agg_info.agg_kind == kSUM) &&
          agg_info.agg_arg_type.get_type() == kDOUBLE) {
        return ExecutorDeviceType::CPU;
      }
    }
    if (dynamic_cast<const Analyzer::RegexpExpr*>(target_expr)) {
      return ExecutorDeviceType::CPU;
    }
  }
  return requested_device_type;
}

namespace {

int64_t inline_null_val(const SQLTypeInfo& ti, const bool float_argument_input) {
  CHECK(ti.is_number() || ti.is_time() || ti.is_boolean() || ti.is_string());
  if (ti.is_fp()) {
    if (float_argument_input && ti.get_type() == kFLOAT) {
      int64_t float_null_val = 0;
      *reinterpret_cast<float*>(may_alias_ptr(&float_null_val)) =
          static_cast<float>(inline_fp_null_val(ti));
      return float_null_val;
    }
    const auto double_null_val = inline_fp_null_val(ti);
    return *reinterpret_cast<const int64_t*>(may_alias_ptr(&double_null_val));
  }
  return inline_int_null_val(ti);
}

void fill_entries_for_empty_input(std::vector<TargetInfo>& target_infos,
                                  std::vector<int64_t>& entry,
                                  const std::vector<Analyzer::Expr*>& target_exprs,
                                  const QueryMemoryDescriptor& query_mem_desc) {
  for (size_t target_idx = 0; target_idx < target_exprs.size(); ++target_idx) {
    const auto target_expr = target_exprs[target_idx];
    const auto agg_info = get_target_info(target_expr, g_bigint_count);
    CHECK(agg_info.is_agg);
    target_infos.push_back(agg_info);
    if (g_cluster) {
      const auto executor = query_mem_desc.getExecutor();
      CHECK(executor);
      auto row_set_mem_owner = executor->getRowSetMemoryOwner();
      CHECK(row_set_mem_owner);
      const auto& count_distinct_desc =
          query_mem_desc.getCountDistinctDescriptor(target_idx);
      if (count_distinct_desc.impl_type_ == CountDistinctImplType::Bitmap) {
        auto count_distinct_buffer = static_cast<int8_t*>(
            checked_calloc(count_distinct_desc.bitmapPaddedSizeBytes(), 1));
        CHECK(row_set_mem_owner);
        row_set_mem_owner->addCountDistinctBuffer(
            count_distinct_buffer, count_distinct_desc.bitmapPaddedSizeBytes(), true);
        entry.push_back(reinterpret_cast<int64_t>(count_distinct_buffer));
        continue;
      }
      if (count_distinct_desc.impl_type_ == CountDistinctImplType::StdSet) {
        auto count_distinct_set = new std::set<int64_t>();
        CHECK(row_set_mem_owner);
        row_set_mem_owner->addCountDistinctSet(count_distinct_set);
        entry.push_back(reinterpret_cast<int64_t>(count_distinct_set));
        continue;
      }
    }
    const bool float_argument_input = takes_float_argument(agg_info);
    if (agg_info.agg_kind == kCOUNT || agg_info.agg_kind == kAPPROX_COUNT_DISTINCT) {
      entry.push_back(0);
    } else if (agg_info.agg_kind == kAVG) {
      entry.push_back(inline_null_val(agg_info.sql_type, float_argument_input));
      entry.push_back(0);
    } else if (agg_info.agg_kind == kSINGLE_VALUE || agg_info.agg_kind == kSAMPLE) {
      if (agg_info.sql_type.is_geometry()) {
        for (int i = 0; i < agg_info.sql_type.get_physical_coord_cols() * 2; i++) {
          entry.push_back(0);
        }
      } else if (agg_info.sql_type.is_varlen()) {
        entry.push_back(0);
        entry.push_back(0);
      } else {
        entry.push_back(inline_null_val(agg_info.sql_type, float_argument_input));
      }
    } else {
      entry.push_back(inline_null_val(agg_info.sql_type, float_argument_input));
    }
  }
}

ResultSetPtr build_row_for_empty_input(
    const std::vector<Analyzer::Expr*>& target_exprs_in,
    const QueryMemoryDescriptor& query_mem_desc,
    const ExecutorDeviceType device_type) {
  std::vector<std::shared_ptr<Analyzer::Expr>> target_exprs_owned_copies;
  std::vector<Analyzer::Expr*> target_exprs;
  for (const auto target_expr : target_exprs_in) {
    const auto target_expr_copy =
        std::dynamic_pointer_cast<Analyzer::AggExpr>(target_expr->deep_copy());
    CHECK(target_expr_copy);
    auto ti = target_expr->get_type_info();
    ti.set_notnull(false);
    target_expr_copy->set_type_info(ti);
    if (target_expr_copy->get_arg()) {
      auto arg_ti = target_expr_copy->get_arg()->get_type_info();
      arg_ti.set_notnull(false);
      target_expr_copy->get_arg()->set_type_info(arg_ti);
    }
    target_exprs_owned_copies.push_back(target_expr_copy);
    target_exprs.push_back(target_expr_copy.get());
  }
  std::vector<TargetInfo> target_infos;
  std::vector<int64_t> entry;
  fill_entries_for_empty_input(target_infos, entry, target_exprs, query_mem_desc);
  const auto executor = query_mem_desc.getExecutor();
  CHECK(executor);
  auto row_set_mem_owner = executor->getRowSetMemoryOwner();
  CHECK(row_set_mem_owner);
  auto rs = std::make_shared<ResultSet>(
      target_infos, device_type, query_mem_desc, row_set_mem_owner, executor);
  rs->allocateStorage();
  rs->fillOneEntry(entry);
  return rs;
}

}  // namespace

ResultSetPtr Executor::collectAllDeviceResults(
    ExecutionDispatch& execution_dispatch,
    const std::vector<Analyzer::Expr*>& target_exprs,
    const QueryMemoryDescriptor& query_mem_desc,
    const ExecutorDeviceType device_type,
    std::shared_ptr<RowSetMemoryOwner> row_set_mem_owner) {
  auto timer = DEBUG_TIMER(__func__);
  auto& result_per_device = execution_dispatch.getFragmentResults();
  if (result_per_device.empty() && query_mem_desc.getQueryDescriptionType() ==
                                       QueryDescriptionType::NonGroupedAggregate) {
    return build_row_for_empty_input(target_exprs, query_mem_desc, device_type);
  }
  const auto& ra_exe_unit = execution_dispatch.getExecutionUnit();
  if (use_speculative_top_n(ra_exe_unit, query_mem_desc)) {
    try {
      return reduceSpeculativeTopN(
          ra_exe_unit, result_per_device, row_set_mem_owner, query_mem_desc);
    } catch (const std::bad_alloc&) {
      throw SpeculativeTopNFailed("Failed during multi-device reduction.");
    }
  }
  const auto shard_count =
      device_type == ExecutorDeviceType::GPU
          ? GroupByAndAggregate::shard_count_for_top_groups(ra_exe_unit, *catalog_)
          : 0;

  if (shard_count && !result_per_device.empty()) {
    return collectAllDeviceShardedTopResults(execution_dispatch);
  }
  return reduceMultiDeviceResults(
      ra_exe_unit, result_per_device, row_set_mem_owner, query_mem_desc);
}

namespace {
/**
 * This functions uses the permutation indices in "top_permutation", and permutes
 * all group columns (if any) and aggregate columns into the output storage. In columnar
 * layout, since different columns are not consecutive in the memory, different columns
 * are copied back into the output storage separetely and through different memcpy
 * operations.
 *
 * output_row_index contains the current index of the output storage (input storage will
 * be appended to it), and the final output row index is returned.
 */
size_t permute_storage_columnar(const ResultSetStorage* input_storage,
                                const QueryMemoryDescriptor& input_query_mem_desc,
                                const ResultSetStorage* output_storage,
                                size_t output_row_index,
                                const QueryMemoryDescriptor& output_query_mem_desc,
                                const std::vector<uint32_t>& top_permutation) {
  const auto output_buffer = output_storage->getUnderlyingBuffer();
  const auto input_buffer = input_storage->getUnderlyingBuffer();
  for (const auto sorted_idx : top_permutation) {
    // permuting all group-columns in this result set into the final buffer:
    for (size_t group_idx = 0; group_idx < input_query_mem_desc.getKeyCount();
         group_idx++) {
      const auto input_column_ptr =
          input_buffer + input_query_mem_desc.getPrependedGroupColOffInBytes(group_idx) +
          sorted_idx * input_query_mem_desc.groupColWidth(group_idx);
      const auto output_column_ptr =
          output_buffer +
          output_query_mem_desc.getPrependedGroupColOffInBytes(group_idx) +
          output_row_index * output_query_mem_desc.groupColWidth(group_idx);
      memcpy(output_column_ptr,
             input_column_ptr,
             output_query_mem_desc.groupColWidth(group_idx));
    }
    // permuting all agg-columns in this result set into the final buffer:
    for (size_t slot_idx = 0; slot_idx < input_query_mem_desc.getSlotCount();
         slot_idx++) {
      const auto input_column_ptr =
          input_buffer + input_query_mem_desc.getColOffInBytes(slot_idx) +
          sorted_idx * input_query_mem_desc.getPaddedSlotWidthBytes(slot_idx);
      const auto output_column_ptr =
          output_buffer + output_query_mem_desc.getColOffInBytes(slot_idx) +
          output_row_index * output_query_mem_desc.getPaddedSlotWidthBytes(slot_idx);
      memcpy(output_column_ptr,
             input_column_ptr,
             output_query_mem_desc.getPaddedSlotWidthBytes(slot_idx));
    }
    ++output_row_index;
  }
  return output_row_index;
}

/**
 * This functions uses the permutation indices in "top_permutation", and permutes
 * all group columns (if any) and aggregate columns into the output storage. In row-wise,
 * since different columns are consecutive within the memory, it suffices to perform a
 * single memcpy operation and copy the whole row.
 *
 * output_row_index contains the current index of the output storage (input storage will
 * be appended to it), and the final output row index is returned.
 */
size_t permute_storage_row_wise(const ResultSetStorage* input_storage,
                                const ResultSetStorage* output_storage,
                                size_t output_row_index,
                                const QueryMemoryDescriptor& output_query_mem_desc,
                                const std::vector<uint32_t>& top_permutation) {
  const auto output_buffer = output_storage->getUnderlyingBuffer();
  const auto input_buffer = input_storage->getUnderlyingBuffer();
  for (const auto sorted_idx : top_permutation) {
    const auto row_ptr = input_buffer + sorted_idx * output_query_mem_desc.getRowSize();
    memcpy(output_buffer + output_row_index * output_query_mem_desc.getRowSize(),
           row_ptr,
           output_query_mem_desc.getRowSize());
    ++output_row_index;
  }
  return output_row_index;
}
}  // namespace

// Collect top results from each device, stitch them together and sort. Partial
// results from each device are guaranteed to be disjunct because we only go on
// this path when one of the columns involved is a shard key.
ResultSetPtr Executor::collectAllDeviceShardedTopResults(
    ExecutionDispatch& execution_dispatch) const {
  const auto& ra_exe_unit = execution_dispatch.getExecutionUnit();
  auto& result_per_device = execution_dispatch.getFragmentResults();
  const auto first_result_set = result_per_device.front().first;
  CHECK(first_result_set);
  auto top_query_mem_desc = first_result_set->getQueryMemDesc();
  CHECK(!top_query_mem_desc.hasInterleavedBinsOnGpu());
  const auto top_n = ra_exe_unit.sort_info.limit + ra_exe_unit.sort_info.offset;
  top_query_mem_desc.setEntryCount(0);
  for (auto& result : result_per_device) {
    const auto result_set = result.first;
    CHECK(result_set);
    result_set->sort(ra_exe_unit.sort_info.order_entries, top_n);
    size_t new_entry_cnt = top_query_mem_desc.getEntryCount() + result_set->rowCount();
    top_query_mem_desc.setEntryCount(new_entry_cnt);
  }
  auto top_result_set = std::make_shared<ResultSet>(first_result_set->getTargetInfos(),
                                                    first_result_set->getDeviceType(),
                                                    top_query_mem_desc,
                                                    first_result_set->getRowSetMemOwner(),
                                                    this);
  auto top_storage = top_result_set->allocateStorage();
  size_t top_output_row_idx{0};
  for (auto& result : result_per_device) {
    const auto result_set = result.first;
    CHECK(result_set);
    const auto& top_permutation = result_set->getPermutationBuffer();
    CHECK_LE(top_permutation.size(), top_n);
    if (top_query_mem_desc.didOutputColumnar()) {
      top_output_row_idx = permute_storage_columnar(result_set->getStorage(),
                                                    result_set->getQueryMemDesc(),
                                                    top_storage,
                                                    top_output_row_idx,
                                                    top_query_mem_desc,
                                                    top_permutation);
    } else {
      top_output_row_idx = permute_storage_row_wise(result_set->getStorage(),
                                                    top_storage,
                                                    top_output_row_idx,
                                                    top_query_mem_desc,
                                                    top_permutation);
    }
  }
  CHECK_EQ(top_output_row_idx, top_query_mem_desc.getEntryCount());
  return top_result_set;
}

std::unordered_map<int, const Analyzer::BinOper*> Executor::getInnerTabIdToJoinCond()
    const {
  std::unordered_map<int, const Analyzer::BinOper*> id_to_cond;
  const auto& join_info = plan_state_->join_info_;
  CHECK_EQ(join_info.equi_join_tautologies_.size(), join_info.join_hash_tables_.size());
  for (size_t i = 0; i < join_info.join_hash_tables_.size(); ++i) {
    int inner_table_id = join_info.join_hash_tables_[i]->getInnerTableId();
    id_to_cond.insert(
        std::make_pair(inner_table_id, join_info.equi_join_tautologies_[i].get()));
  }
  return id_to_cond;
}

namespace {

bool has_lazy_fetched_columns(const std::vector<ColumnLazyFetchInfo>& fetched_cols) {
  for (const auto& col : fetched_cols) {
    if (col.is_lazily_fetched) {
      return true;
    }
  }
  return false;
}

}  // namespace

template <typename THREAD_POOL>
void Executor::dispatchFragments(
    const std::function<void(const ExecutorDeviceType chosen_device_type,
                             int chosen_device_id,
                             const QueryCompilationDescriptor& query_comp_desc,
                             const QueryMemoryDescriptor& query_mem_desc,
                             const FragmentsList& frag_list,
                             const ExecutorDispatchMode kernel_dispatch_mode,
                             const int64_t rowid_lookup_key)> dispatch,
    const ExecutionDispatch& execution_dispatch,
    const std::vector<InputTableInfo>& table_infos,
    const ExecutionOptions& eo,
    const bool is_agg,
    const bool allow_single_frag_table_opt,
    const size_t context_count,
    const QueryCompilationDescriptor& query_comp_desc,
    const QueryMemoryDescriptor& query_mem_desc,
    QueryFragmentDescriptor& fragment_descriptor,
    std::unordered_set<int>& available_gpus,
    int& available_cpus) {
  THREAD_POOL query_threads;
  const auto& ra_exe_unit = execution_dispatch.getExecutionUnit();
  CHECK(!ra_exe_unit.input_descs.empty());

  const auto device_type = query_comp_desc.getDeviceType();
  const bool uses_lazy_fetch =
      plan_state_->allow_lazy_fetch_ &&
      has_lazy_fetched_columns(getColLazyFetchInfo(ra_exe_unit.target_exprs));
  const bool use_multifrag_kernel = (device_type == ExecutorDeviceType::GPU) &&
                                    eo.allow_multifrag && (!uses_lazy_fetch || is_agg);

  const auto device_count = deviceCount(device_type);
  CHECK_GT(device_count, 0);

  fragment_descriptor.buildFragmentKernelMap(ra_exe_unit,
                                             execution_dispatch.getFragOffsets(),
                                             device_count,
                                             device_type,
                                             use_multifrag_kernel,
                                             g_inner_join_fragment_skipping,
                                             this);
  if (eo.with_watchdog && fragment_descriptor.shouldCheckWorkUnitWatchdog()) {
    checkWorkUnitWatchdog(ra_exe_unit, table_infos, *catalog_, device_type, device_count);
  }

  if (use_multifrag_kernel) {
    VLOG(1) << "Dispatching multifrag kernels";
    VLOG(1) << query_mem_desc.toString();

    // NB: We should never be on this path when the query is retried because of running
    // out of group by slots; also, for scan only queries on CPU we want the
    // high-granularity, fragment by fragment execution instead. For scan only queries on
    // GPU, we want the multifrag kernel path to save the overhead of allocating an output
    // buffer per fragment.
    auto multifrag_kernel_dispatch =
        [&query_threads, &dispatch, query_comp_desc, query_mem_desc](
            const int device_id,
            const FragmentsList& frag_list,
            const int64_t rowid_lookup_key) {
<<<<<<< HEAD
          query_threads.push_back(utils::async(dispatch,
                                               ExecutorDeviceType::GPU,
                                               device_id,
                                               query_comp_desc,
                                               query_mem_desc,
                                               frag_list,
                                               ExecutorDispatchMode::MultifragmentKernel,
                                               rowid_lookup_key));
=======
          query_threads.append(dispatch,
                               ExecutorDeviceType::GPU,
                               device_id,
                               query_comp_desc,
                               query_mem_desc,
                               frag_list,
                               ExecutorDispatchMode::MultifragmentKernel,
                               rowid_lookup_key);
>>>>>>> 1815cb26
        };
    fragment_descriptor.assignFragsToMultiDispatch(multifrag_kernel_dispatch);
  } else {
    VLOG(1) << "Dispatching kernel per fragment";
    VLOG(1) << query_mem_desc.toString();

    if (!ra_exe_unit.use_bump_allocator && allow_single_frag_table_opt &&
        (query_mem_desc.getQueryDescriptionType() == QueryDescriptionType::Projection) &&
        table_infos.size() == 1 && table_infos.front().table_id > 0) {
      const auto max_frag_size =
          table_infos.front().info.getFragmentNumTuplesUpperBound();
      if (max_frag_size < query_mem_desc.getEntryCount()) {
        LOG(INFO) << "Lowering scan limit from " << query_mem_desc.getEntryCount()
                  << " to match max fragment size " << max_frag_size
                  << " for kernel per fragment execution path.";
        throw CompilationRetryNewScanLimit(max_frag_size);
      }
    }

    size_t frag_list_idx{0};
    auto fragment_per_kernel_dispatch = [&query_threads,
                                         &dispatch,
                                         &frag_list_idx,
                                         &device_type,
                                         query_comp_desc,
                                         query_mem_desc](const int device_id,
                                                         const FragmentsList& frag_list,
                                                         const int64_t rowid_lookup_key) {
      if (!frag_list.size()) {
        return;
      }
      CHECK_GE(device_id, 0);

<<<<<<< HEAD
      query_threads.push_back(utils::async(dispatch,
                                           device_type,
                                           device_id,
                                           query_comp_desc,
                                           query_mem_desc,
                                           frag_list,
                                           ExecutorDispatchMode::KernelPerFragment,
                                           rowid_lookup_key));
=======
      query_threads.append(dispatch,
                           device_type,
                           device_id,
                           query_comp_desc,
                           query_mem_desc,
                           frag_list,
                           ExecutorDispatchMode::KernelPerFragment,
                           rowid_lookup_key);
>>>>>>> 1815cb26

      ++frag_list_idx;
    };

    fragment_descriptor.assignFragsToKernelDispatch(fragment_per_kernel_dispatch,
                                                    ra_exe_unit);
  }
  query_threads.join();
}

std::vector<size_t> Executor::getTableFragmentIndices(
    const RelAlgExecutionUnit& ra_exe_unit,
    const ExecutorDeviceType device_type,
    const size_t table_idx,
    const size_t outer_frag_idx,
    std::map<int, const TableFragments*>& selected_tables_fragments,
    const std::unordered_map<int, const Analyzer::BinOper*>&
        inner_table_id_to_join_condition) {
  const int table_id = ra_exe_unit.input_descs[table_idx].getTableId();
  auto table_frags_it = selected_tables_fragments.find(table_id);
  CHECK(table_frags_it != selected_tables_fragments.end());
  const auto& outer_input_desc = ra_exe_unit.input_descs[0];
  const auto outer_table_fragments_it =
      selected_tables_fragments.find(outer_input_desc.getTableId());
  const auto outer_table_fragments = outer_table_fragments_it->second;
  CHECK(outer_table_fragments_it != selected_tables_fragments.end());
  CHECK_LT(outer_frag_idx, outer_table_fragments->size());
  if (!table_idx) {
    return {outer_frag_idx};
  }
  const auto& outer_fragment_info = (*outer_table_fragments)[outer_frag_idx];
  auto& inner_frags = table_frags_it->second;
  CHECK_LT(size_t(1), ra_exe_unit.input_descs.size());
  std::vector<size_t> all_frag_ids;
  for (size_t inner_frag_idx = 0; inner_frag_idx < inner_frags->size();
       ++inner_frag_idx) {
    const auto& inner_frag_info = (*inner_frags)[inner_frag_idx];
    if (skipFragmentPair(outer_fragment_info,
                         inner_frag_info,
                         table_idx,
                         inner_table_id_to_join_condition,
                         ra_exe_unit,
                         device_type)) {
      continue;
    }
    all_frag_ids.push_back(inner_frag_idx);
  }
  return all_frag_ids;
}

// Returns true iff the join between two fragments cannot yield any results, per
// shard information. The pair can be skipped to avoid full broadcast.
bool Executor::skipFragmentPair(
    const Fragmenter_Namespace::FragmentInfo& outer_fragment_info,
    const Fragmenter_Namespace::FragmentInfo& inner_fragment_info,
    const int table_idx,
    const std::unordered_map<int, const Analyzer::BinOper*>&
        inner_table_id_to_join_condition,
    const RelAlgExecutionUnit& ra_exe_unit,
    const ExecutorDeviceType device_type) {
  if (device_type != ExecutorDeviceType::GPU) {
    return false;
  }
  CHECK(table_idx >= 0 &&
        static_cast<size_t>(table_idx) < ra_exe_unit.input_descs.size());
  const int inner_table_id = ra_exe_unit.input_descs[table_idx].getTableId();
  // Both tables need to be sharded the same way.
  if (outer_fragment_info.shard == -1 || inner_fragment_info.shard == -1 ||
      outer_fragment_info.shard == inner_fragment_info.shard) {
    return false;
  }
  const Analyzer::BinOper* join_condition{nullptr};
  if (ra_exe_unit.join_quals.empty()) {
    CHECK(!inner_table_id_to_join_condition.empty());
    auto condition_it = inner_table_id_to_join_condition.find(inner_table_id);
    CHECK(condition_it != inner_table_id_to_join_condition.end());
    join_condition = condition_it->second;
    CHECK(join_condition);
  } else {
    CHECK_EQ(plan_state_->join_info_.equi_join_tautologies_.size(),
             plan_state_->join_info_.join_hash_tables_.size());
    for (size_t i = 0; i < plan_state_->join_info_.join_hash_tables_.size(); ++i) {
      if (plan_state_->join_info_.join_hash_tables_[i]->getInnerTableRteIdx() ==
          table_idx) {
        CHECK(!join_condition);
        join_condition = plan_state_->join_info_.equi_join_tautologies_[i].get();
      }
    }
  }
  if (!join_condition) {
    return false;
  }
  // TODO(adb): support fragment skipping based on the overlaps operator
  if (join_condition->is_overlaps_oper()) {
    return false;
  }
  size_t shard_count{0};
  if (dynamic_cast<const Analyzer::ExpressionTuple*>(
          join_condition->get_left_operand())) {
    auto inner_outer_pairs =
        normalize_column_pairs(join_condition, *getCatalog(), getTemporaryTables());
    shard_count = BaselineJoinHashTable::getShardCountForCondition(
        join_condition, this, inner_outer_pairs);
  } else {
    shard_count = get_shard_count(join_condition, this);
  }
  if (shard_count && !ra_exe_unit.join_quals.empty()) {
    plan_state_->join_info_.sharded_range_table_indices_.emplace(table_idx);
  }
  return shard_count;
}

namespace {

const ColumnDescriptor* try_get_column_descriptor(const InputColDescriptor* col_desc,
                                                  const Catalog_Namespace::Catalog& cat) {
  const int table_id = col_desc->getScanDesc().getTableId();
  const int col_id = col_desc->getColId();
  return get_column_descriptor_maybe(col_id, table_id, cat);
}

}  // namespace

std::map<size_t, std::vector<uint64_t>> get_table_id_to_frag_offsets(
    const std::vector<InputDescriptor>& input_descs,
    const std::map<int, const TableFragments*>& all_tables_fragments) {
  std::map<size_t, std::vector<uint64_t>> tab_id_to_frag_offsets;
  for (auto& desc : input_descs) {
    const auto fragments_it = all_tables_fragments.find(desc.getTableId());
    CHECK(fragments_it != all_tables_fragments.end());
    const auto& fragments = *fragments_it->second;
    std::vector<uint64_t> frag_offsets(fragments.size(), 0);
    for (size_t i = 0, off = 0; i < fragments.size(); ++i) {
      frag_offsets[i] = off;
      off += fragments[i].getNumTuples();
    }
    tab_id_to_frag_offsets.insert(std::make_pair(desc.getTableId(), frag_offsets));
  }
  return tab_id_to_frag_offsets;
}

std::pair<std::vector<std::vector<int64_t>>, std::vector<std::vector<uint64_t>>>
Executor::getRowCountAndOffsetForAllFrags(
    const RelAlgExecutionUnit& ra_exe_unit,
    const CartesianProduct<std::vector<std::vector<size_t>>>& frag_ids_crossjoin,
    const std::vector<InputDescriptor>& input_descs,
    const std::map<int, const TableFragments*>& all_tables_fragments) {
  std::vector<std::vector<int64_t>> all_num_rows;
  std::vector<std::vector<uint64_t>> all_frag_offsets;
  const auto tab_id_to_frag_offsets =
      get_table_id_to_frag_offsets(input_descs, all_tables_fragments);
  std::unordered_map<size_t, size_t> outer_id_to_num_row_idx;
  for (const auto& selected_frag_ids : frag_ids_crossjoin) {
    std::vector<int64_t> num_rows;
    std::vector<uint64_t> frag_offsets;
    if (!ra_exe_unit.union_all) {
      CHECK_EQ(selected_frag_ids.size(), input_descs.size());
    }
    for (size_t tab_idx = 0; tab_idx < input_descs.size(); ++tab_idx) {
      const auto frag_id = ra_exe_unit.union_all ? 0 : selected_frag_ids[tab_idx];
      const auto fragments_it =
          all_tables_fragments.find(input_descs[tab_idx].getTableId());
      CHECK(fragments_it != all_tables_fragments.end());
      const auto& fragments = *fragments_it->second;
      if (ra_exe_unit.join_quals.empty() || tab_idx == 0 ||
          plan_state_->join_info_.sharded_range_table_indices_.count(tab_idx)) {
        const auto& fragment = fragments[frag_id];
        num_rows.push_back(fragment.getNumTuples());
      } else {
        size_t total_row_count{0};
        for (const auto& fragment : fragments) {
          total_row_count += fragment.getNumTuples();
        }
        num_rows.push_back(total_row_count);
      }
      const auto frag_offsets_it =
          tab_id_to_frag_offsets.find(input_descs[tab_idx].getTableId());
      CHECK(frag_offsets_it != tab_id_to_frag_offsets.end());
      const auto& offsets = frag_offsets_it->second;
      CHECK_LT(frag_id, offsets.size());
      frag_offsets.push_back(offsets[frag_id]);
    }
    all_num_rows.push_back(num_rows);
    // Fragment offsets of outer table should be ONLY used by rowid for now.
    all_frag_offsets.push_back(frag_offsets);
  }
  return {all_num_rows, all_frag_offsets};
}

// Only fetch columns of hash-joined inner fact table whose fetch are not deferred from
// all the table fragments.
bool Executor::needFetchAllFragments(const InputColDescriptor& inner_col_desc,
                                     const RelAlgExecutionUnit& ra_exe_unit,
                                     const FragmentsList& selected_fragments) const {
  const auto& input_descs = ra_exe_unit.input_descs;
  const int nest_level = inner_col_desc.getScanDesc().getNestLevel();
  if (nest_level < 1 || ra_exe_unit.join_quals.empty() || input_descs.size() < 2 ||
      (ra_exe_unit.join_quals.empty() &&
       plan_state_->isLazyFetchColumn(inner_col_desc))) {
    return false;
  }
  const int table_id = inner_col_desc.getScanDesc().getTableId();
  CHECK_LT(static_cast<size_t>(nest_level), selected_fragments.size());
  CHECK_EQ(table_id, selected_fragments[nest_level].table_id);
  const auto& fragments = selected_fragments[nest_level].fragment_ids;
  return fragments.size() > 1;
}

std::ostream& operator<<(std::ostream& os, FetchResult const& fetch_result) {
  return os << "col_buffers" << shared::printContainer(fetch_result.col_buffers)
            << " num_rows" << shared::printContainer(fetch_result.num_rows)
            << " frag_offsets" << shared::printContainer(fetch_result.frag_offsets);
}

FetchResult Executor::fetchChunks(
    const ColumnFetcher& column_fetcher,
    const RelAlgExecutionUnit& ra_exe_unit,
    const int device_id,
    const Data_Namespace::MemoryLevel memory_level,
    const std::map<int, const TableFragments*>& all_tables_fragments,
    const FragmentsList& selected_fragments,
    const Catalog_Namespace::Catalog& cat,
    std::list<ChunkIter>& chunk_iterators,
    std::list<std::shared_ptr<Chunk_NS::Chunk>>& chunks) {
  auto timer = DEBUG_TIMER(__func__);
  INJECT_TIMER(fetchChunks);
  const auto& col_global_ids = ra_exe_unit.input_col_descs;
  std::vector<std::vector<size_t>> selected_fragments_crossjoin;
  std::vector<size_t> local_col_to_frag_pos;
  buildSelectedFragsMapping(selected_fragments_crossjoin,
                            local_col_to_frag_pos,
                            col_global_ids,
                            selected_fragments,
                            ra_exe_unit);

  CartesianProduct<std::vector<std::vector<size_t>>> frag_ids_crossjoin(
      selected_fragments_crossjoin);

  std::vector<std::vector<const int8_t*>> all_frag_col_buffers;
  std::vector<std::vector<int64_t>> all_num_rows;
  std::vector<std::vector<uint64_t>> all_frag_offsets;

  for (const auto& selected_frag_ids : frag_ids_crossjoin) {
    std::vector<const int8_t*> frag_col_buffers(
        plan_state_->global_to_local_col_ids_.size());
    for (const auto& col_id : col_global_ids) {
      // check whether the interrupt flag turns on (non kernel-time query interrupt)
      if ((g_enable_dynamic_watchdog || g_enable_runtime_query_interrupt) &&
          interrupted_) {
        resetInterrupt();
        throw QueryExecutionError(ERR_INTERRUPTED);
      }
      CHECK(col_id);
      const int table_id = col_id->getScanDesc().getTableId();
      const auto cd = try_get_column_descriptor(col_id.get(), cat);
      if (cd && cd->isVirtualCol) {
        CHECK_EQ("rowid", cd->columnName);
        continue;
      }
      const auto fragments_it = all_tables_fragments.find(table_id);
      CHECK(fragments_it != all_tables_fragments.end());
      const auto fragments = fragments_it->second;
      auto it = plan_state_->global_to_local_col_ids_.find(*col_id);
      CHECK(it != plan_state_->global_to_local_col_ids_.end());
      CHECK_LT(static_cast<size_t>(it->second),
               plan_state_->global_to_local_col_ids_.size());
      const size_t frag_id = selected_frag_ids[local_col_to_frag_pos[it->second]];
      if (!fragments->size()) {
        return {};
      }
      CHECK_LT(frag_id, fragments->size());
      auto memory_level_for_column = memory_level;
      if (plan_state_->columns_to_fetch_.find(
              std::make_pair(col_id->getScanDesc().getTableId(), col_id->getColId())) ==
          plan_state_->columns_to_fetch_.end()) {
        memory_level_for_column = Data_Namespace::CPU_LEVEL;
      }
      // if (col_id->getScanDesc().getSourceType() == InputSourceType::RESULT) {
      //  frag_col_buffers[it->second] = column_fetcher.getResultSetColumn(
      //      col_id.get(), memory_level_for_column, device_id);
      //} else {
      if (needFetchAllFragments(*col_id, ra_exe_unit, selected_fragments)) {
        frag_col_buffers[it->second] =
            column_fetcher.getAllTableColumnFragments(table_id,
                                                      col_id->getColId(),
                                                      all_tables_fragments,
                                                      memory_level_for_column,
                                                      device_id);
      } else {
        frag_col_buffers[it->second] =
            column_fetcher.getOneTableColumnFragment(table_id,
                                                     frag_id,
                                                     col_id->getColId(),
                                                     all_tables_fragments,
                                                     chunks,
                                                     chunk_iterators,
                                                     memory_level_for_column,
                                                     device_id);
      }
      //}
    }
    all_frag_col_buffers.push_back(frag_col_buffers);
  }
  std::tie(all_num_rows, all_frag_offsets) = getRowCountAndOffsetForAllFrags(
      ra_exe_unit, frag_ids_crossjoin, ra_exe_unit.input_descs, all_tables_fragments);
  return {all_frag_col_buffers, all_num_rows, all_frag_offsets};
}

// fetchChunks() is written under the assumption that multiple inputs implies a JOIN.
// This is written under the assumption that multiple inputs implies a UNION ALL.
FetchResult Executor::fetchUnionChunks(
    const ColumnFetcher& column_fetcher,
    const RelAlgExecutionUnit& ra_exe_unit,
    const int device_id,
    const Data_Namespace::MemoryLevel memory_level,
    const std::map<int, const TableFragments*>& all_tables_fragments,
    const FragmentsList& selected_fragments,
    const Catalog_Namespace::Catalog& cat,
    std::list<ChunkIter>& chunk_iterators,
    std::list<std::shared_ptr<Chunk_NS::Chunk>>& chunks) {
  auto timer = DEBUG_TIMER(__func__);
  INJECT_TIMER(fetchUnionChunks);

  std::vector<std::vector<const int8_t*>> all_frag_col_buffers;
  std::vector<std::vector<int64_t>> all_num_rows;
  std::vector<std::vector<uint64_t>> all_frag_offsets;

  CHECK(!selected_fragments.empty());
  CHECK_LE(2u, ra_exe_unit.input_descs.size());
  CHECK_LE(2u, ra_exe_unit.input_col_descs.size());
  using TableId = int;
  TableId const selected_table_id = selected_fragments.front().table_id;
  bool const input_descs_index =
      selected_table_id == ra_exe_unit.input_descs[1].getTableId();
  if (!input_descs_index) {
    CHECK_EQ(selected_table_id, ra_exe_unit.input_descs[0].getTableId());
  }
  bool const input_col_descs_index =
      selected_table_id ==
      (*std::next(ra_exe_unit.input_col_descs.begin()))->getScanDesc().getTableId();
  if (!input_col_descs_index) {
    CHECK_EQ(selected_table_id,
             ra_exe_unit.input_col_descs.front()->getScanDesc().getTableId());
  }
  VLOG(2) << "selected_fragments.size()=" << selected_fragments.size()
          << " selected_table_id=" << selected_table_id
          << " input_descs_index=" << int(input_descs_index)
          << " input_col_descs_index=" << int(input_col_descs_index)
          << " ra_exe_unit.input_descs="
          << shared::printContainer(ra_exe_unit.input_descs)
          << " ra_exe_unit.input_col_descs="
          << shared::printContainer(ra_exe_unit.input_col_descs);

  // Partition col_global_ids by table_id
  std::unordered_map<TableId, std::list<std::shared_ptr<const InputColDescriptor>>>
      table_id_to_input_col_descs;
  for (auto const& input_col_desc : ra_exe_unit.input_col_descs) {
    TableId const table_id = input_col_desc->getScanDesc().getTableId();
    table_id_to_input_col_descs[table_id].push_back(input_col_desc);
  }
  for (auto const& pair : table_id_to_input_col_descs) {
    std::vector<std::vector<size_t>> selected_fragments_crossjoin;
    std::vector<size_t> local_col_to_frag_pos;

    buildSelectedFragsMappingForUnion(selected_fragments_crossjoin,
                                      local_col_to_frag_pos,
                                      pair.second,
                                      selected_fragments,
                                      ra_exe_unit);

    CartesianProduct<std::vector<std::vector<size_t>>> frag_ids_crossjoin(
        selected_fragments_crossjoin);

    for (const auto& selected_frag_ids : frag_ids_crossjoin) {
      std::vector<const int8_t*> frag_col_buffers(
          plan_state_->global_to_local_col_ids_.size());
      for (const auto& col_id : pair.second) {
        CHECK(col_id);
        const int table_id = col_id->getScanDesc().getTableId();
        CHECK_EQ(table_id, pair.first);
        const auto cd = try_get_column_descriptor(col_id.get(), cat);
        if (cd && cd->isVirtualCol) {
          CHECK_EQ("rowid", cd->columnName);
          continue;
        }
        const auto fragments_it = all_tables_fragments.find(table_id);
        CHECK(fragments_it != all_tables_fragments.end());
        const auto fragments = fragments_it->second;
        auto it = plan_state_->global_to_local_col_ids_.find(*col_id);
        CHECK(it != plan_state_->global_to_local_col_ids_.end());
        CHECK_LT(static_cast<size_t>(it->second),
                 plan_state_->global_to_local_col_ids_.size());
        const size_t frag_id = ra_exe_unit.union_all
                                   ? 0
                                   : selected_frag_ids[local_col_to_frag_pos[it->second]];
        if (!fragments->size()) {
          return {};
        }
        CHECK_LT(frag_id, fragments->size());
        auto memory_level_for_column = memory_level;
        if (plan_state_->columns_to_fetch_.find(
                std::make_pair(col_id->getScanDesc().getTableId(), col_id->getColId())) ==
            plan_state_->columns_to_fetch_.end()) {
          memory_level_for_column = Data_Namespace::CPU_LEVEL;
        }
        // if (col_id->getScanDesc().getSourceType() == InputSourceType::RESULT) {
        //  VLOG(2) << "it->second="
        //          << it->second  // 1 1, 3 3, 5 5, 7 7, 0 0, 2 2, 4 4, 6 6
        //          << " col_id->getScanDesc().getTableId()="
        //          << col_id->getScanDesc().getTableId();
        //  frag_col_buffers[it->second] = column_fetcher.getResultSetColumn(
        //      col_id.get(), memory_level_for_column, device_id);
        //} else {
        if (needFetchAllFragments(*col_id, ra_exe_unit, selected_fragments)) {
          frag_col_buffers[it->second] =
              column_fetcher.getAllTableColumnFragments(table_id,
                                                        col_id->getColId(),
                                                        all_tables_fragments,
                                                        memory_level_for_column,
                                                        device_id);
        } else {
          frag_col_buffers[it->second] =
              column_fetcher.getOneTableColumnFragment(table_id,
                                                       frag_id,
                                                       col_id->getColId(),
                                                       all_tables_fragments,
                                                       chunks,
                                                       chunk_iterators,
                                                       memory_level_for_column,
                                                       device_id);
        }
        //}
      }
      all_frag_col_buffers.push_back(frag_col_buffers);
    }
    std::vector<std::vector<int64_t>> num_rows;
    std::vector<std::vector<uint64_t>> frag_offsets;
    std::tie(num_rows, frag_offsets) = getRowCountAndOffsetForAllFrags(
        ra_exe_unit, frag_ids_crossjoin, ra_exe_unit.input_descs, all_tables_fragments);
    all_num_rows.insert(all_num_rows.end(), num_rows.begin(), num_rows.end());
    all_frag_offsets.insert(
        all_frag_offsets.end(), frag_offsets.begin(), frag_offsets.end());
  }
  // UNION ALL hacks.
  VLOG(2) << "all_frag_col_buffers=" << shared::printContainer(all_frag_col_buffers);
  for (size_t i = 0; i < all_frag_col_buffers.front().size(); ++i) {
    all_frag_col_buffers[i & 1][i] = all_frag_col_buffers[i & 1][i ^ 1];
  }
  if (input_descs_index == input_col_descs_index) {
    std::swap(all_frag_col_buffers[0], all_frag_col_buffers[1]);
  }

  VLOG(2) << "all_frag_col_buffers=" << shared::printContainer(all_frag_col_buffers)
          << " all_num_rows=" << shared::printContainer(all_num_rows)
          << " all_frag_offsets=" << shared::printContainer(all_frag_offsets)
          << " input_col_descs_index=" << input_col_descs_index;
  return {{all_frag_col_buffers[input_descs_index]},
          {{all_num_rows[0][input_descs_index]}},
          {{all_frag_offsets[0][input_descs_index]}}};
}

std::vector<size_t> Executor::getFragmentCount(const FragmentsList& selected_fragments,
                                               const size_t scan_idx,
                                               const RelAlgExecutionUnit& ra_exe_unit) {
  if ((ra_exe_unit.input_descs.size() > size_t(2) || !ra_exe_unit.join_quals.empty()) &&
      scan_idx > 0 &&
      !plan_state_->join_info_.sharded_range_table_indices_.count(scan_idx) &&
      !selected_fragments[scan_idx].fragment_ids.empty()) {
    // Fetch all fragments
    return {size_t(0)};
  }

  return selected_fragments[scan_idx].fragment_ids;
}

void Executor::buildSelectedFragsMapping(
    std::vector<std::vector<size_t>>& selected_fragments_crossjoin,
    std::vector<size_t>& local_col_to_frag_pos,
    const std::list<std::shared_ptr<const InputColDescriptor>>& col_global_ids,
    const FragmentsList& selected_fragments,
    const RelAlgExecutionUnit& ra_exe_unit) {
  local_col_to_frag_pos.resize(plan_state_->global_to_local_col_ids_.size());
  size_t frag_pos{0};
  const auto& input_descs = ra_exe_unit.input_descs;
  for (size_t scan_idx = 0; scan_idx < input_descs.size(); ++scan_idx) {
    const int table_id = input_descs[scan_idx].getTableId();
    CHECK_EQ(selected_fragments[scan_idx].table_id, table_id);
    selected_fragments_crossjoin.push_back(
        getFragmentCount(selected_fragments, scan_idx, ra_exe_unit));
    for (const auto& col_id : col_global_ids) {
      CHECK(col_id);
      const auto& input_desc = col_id->getScanDesc();
      if (input_desc.getTableId() != table_id ||
          input_desc.getNestLevel() != static_cast<int>(scan_idx)) {
        continue;
      }
      auto it = plan_state_->global_to_local_col_ids_.find(*col_id);
      CHECK(it != plan_state_->global_to_local_col_ids_.end());
      CHECK_LT(static_cast<size_t>(it->second),
               plan_state_->global_to_local_col_ids_.size());
      local_col_to_frag_pos[it->second] = frag_pos;
    }
    ++frag_pos;
  }
}

void Executor::buildSelectedFragsMappingForUnion(
    std::vector<std::vector<size_t>>& selected_fragments_crossjoin,
    std::vector<size_t>& local_col_to_frag_pos,
    const std::list<std::shared_ptr<const InputColDescriptor>>& col_global_ids,
    const FragmentsList& selected_fragments,
    const RelAlgExecutionUnit& ra_exe_unit) {
  local_col_to_frag_pos.resize(plan_state_->global_to_local_col_ids_.size());
  size_t frag_pos{0};
  const auto& input_descs = ra_exe_unit.input_descs;
  for (size_t scan_idx = 0; scan_idx < input_descs.size(); ++scan_idx) {
    const int table_id = input_descs[scan_idx].getTableId();
    // selected_fragments here is from assignFragsToKernelDispatch
    // execution_kernel.fragments
    if (selected_fragments[0].table_id != table_id) {  // TODO 0
      continue;
    }
    // CHECK_EQ(selected_fragments[scan_idx].table_id, table_id);
    selected_fragments_crossjoin.push_back(
        // getFragmentCount(selected_fragments, scan_idx, ra_exe_unit));
        {size_t(1)});  // TODO
    for (const auto& col_id : col_global_ids) {
      CHECK(col_id);
      const auto& input_desc = col_id->getScanDesc();
      if (input_desc.getTableId() != table_id ||
          input_desc.getNestLevel() != static_cast<int>(scan_idx)) {
        continue;
      }
      auto it = plan_state_->global_to_local_col_ids_.find(*col_id);
      CHECK(it != plan_state_->global_to_local_col_ids_.end());
      CHECK_LT(static_cast<size_t>(it->second),
               plan_state_->global_to_local_col_ids_.size());
      local_col_to_frag_pos[it->second] = frag_pos;
    }
    ++frag_pos;
  }
}

namespace {

class OutVecOwner {
 public:
  OutVecOwner(const std::vector<int64_t*>& out_vec) : out_vec_(out_vec) {}
  ~OutVecOwner() {
    for (auto out : out_vec_) {
      delete[] out;
    }
  }

 private:
  std::vector<int64_t*> out_vec_;
};
}  // namespace

int32_t Executor::executePlanWithoutGroupBy(
    const RelAlgExecutionUnit& ra_exe_unit,
    const CompilationResult& compilation_result,
    const bool hoist_literals,
    ResultSetPtr& results,
    const std::vector<Analyzer::Expr*>& target_exprs,
    const ExecutorDeviceType device_type,
    std::vector<std::vector<const int8_t*>>& col_buffers,
    QueryExecutionContext* query_exe_context,
    const std::vector<std::vector<int64_t>>& num_rows,
    const std::vector<std::vector<uint64_t>>& frag_offsets,
    Data_Namespace::DataMgr* data_mgr,
    const int device_id,
    const uint32_t start_rowid,
    const uint32_t num_tables,
    RenderInfo* render_info) {
  INJECT_TIMER(executePlanWithoutGroupBy);
  auto timer = DEBUG_TIMER(__func__);
  CHECK(!results);
  if (col_buffers.empty()) {
    return 0;
  }

  RenderAllocatorMap* render_allocator_map_ptr = nullptr;
  if (render_info) {
    // TODO(adb): make sure that we either never get here in the CPU case, or if we do get
    // here, we are in non-insitu mode.
    CHECK(render_info->useCudaBuffers() || !render_info->isPotentialInSituRender())
        << "CUDA disabled rendering in the executePlanWithoutGroupBy query path is "
           "currently unsupported.";
    render_allocator_map_ptr = render_info->render_allocator_map_ptr.get();
  }

  int32_t error_code = device_type == ExecutorDeviceType::GPU ? 0 : start_rowid;
  std::vector<int64_t*> out_vec;
  const auto hoist_buf = serializeLiterals(compilation_result.literal_values, device_id);
  const auto join_hash_table_ptrs = getJoinHashTablePtrs(device_type, device_id);
  std::unique_ptr<OutVecOwner> output_memory_scope;
  if ((g_enable_dynamic_watchdog || g_enable_runtime_query_interrupt) && interrupted_) {
    resetInterrupt();
    throw QueryExecutionError(ERR_INTERRUPTED);
  }
  if (device_type == ExecutorDeviceType::CPU) {
    out_vec = query_exe_context->launchCpuCode(ra_exe_unit,
                                               compilation_result.native_functions,
                                               hoist_literals,
                                               hoist_buf,
                                               col_buffers,
                                               num_rows,
                                               frag_offsets,
                                               0,
                                               &error_code,
                                               num_tables,
                                               join_hash_table_ptrs);
    output_memory_scope.reset(new OutVecOwner(out_vec));
  } else {
    try {
      out_vec = query_exe_context->launchGpuCode(ra_exe_unit,
                                                 compilation_result.native_functions,
                                                 hoist_literals,
                                                 hoist_buf,
                                                 col_buffers,
                                                 num_rows,
                                                 frag_offsets,
                                                 0,
                                                 data_mgr,
                                                 blockSize(),
                                                 gridSize(),
                                                 device_id,
                                                 &error_code,
                                                 num_tables,
                                                 join_hash_table_ptrs,
                                                 render_allocator_map_ptr);
      output_memory_scope.reset(new OutVecOwner(out_vec));
    } catch (const OutOfMemory&) {
      return ERR_OUT_OF_GPU_MEM;
    } catch (const std::exception& e) {
      LOG(FATAL) << "Error launching the GPU kernel: " << e.what();
    }
  }
  if (error_code == Executor::ERR_OVERFLOW_OR_UNDERFLOW ||
      error_code == Executor::ERR_DIV_BY_ZERO ||
      error_code == Executor::ERR_OUT_OF_TIME ||
      error_code == Executor::ERR_INTERRUPTED ||
      error_code == Executor::ERR_SINGLE_VALUE_FOUND_MULTIPLE_VALUES) {
    return error_code;
  }
  if (ra_exe_unit.estimator) {
    CHECK(!error_code);
    results =
        std::shared_ptr<ResultSet>(query_exe_context->estimator_result_set_.release());
    return 0;
  }
  std::vector<int64_t> reduced_outs;
  const auto num_frags = col_buffers.size();
  const size_t entry_count = device_type == ExecutorDeviceType::GPU
                                 ? num_frags * blockSize() * gridSize()
                                 : num_frags;
  if (size_t(1) == entry_count) {
    for (auto out : out_vec) {
      CHECK(out);
      reduced_outs.push_back(*out);
    }
  } else {
    size_t out_vec_idx = 0;

    for (const auto target_expr : target_exprs) {
      const auto agg_info = get_target_info(target_expr, g_bigint_count);
      CHECK(agg_info.is_agg);

      const int num_iterations = agg_info.sql_type.is_geometry()
                                     ? agg_info.sql_type.get_physical_coord_cols()
                                     : 1;

      for (int i = 0; i < num_iterations; i++) {
        int64_t val1;
        const bool float_argument_input = takes_float_argument(agg_info);
        if (is_distinct_target(agg_info)) {
          CHECK(agg_info.agg_kind == kCOUNT ||
                agg_info.agg_kind == kAPPROX_COUNT_DISTINCT);
          val1 = out_vec[out_vec_idx][0];
          error_code = 0;
        } else {
          const auto chosen_bytes = static_cast<size_t>(
              query_exe_context->query_mem_desc_.getPaddedSlotWidthBytes(out_vec_idx));
          std::tie(val1, error_code) = Executor::reduceResults(
              agg_info.agg_kind,
              agg_info.sql_type,
              query_exe_context->getAggInitValForIndex(out_vec_idx),
              float_argument_input ? sizeof(int32_t) : chosen_bytes,
              out_vec[out_vec_idx],
              entry_count,
              false,
              float_argument_input);
        }
        if (error_code) {
          break;
        }
        reduced_outs.push_back(val1);
        if (agg_info.agg_kind == kAVG ||
            (agg_info.agg_kind == kSAMPLE &&
             (agg_info.sql_type.is_varlen() || agg_info.sql_type.is_geometry()))) {
          const auto chosen_bytes = static_cast<size_t>(
              query_exe_context->query_mem_desc_.getPaddedSlotWidthBytes(out_vec_idx +
                                                                         1));
          int64_t val2;
          std::tie(val2, error_code) = Executor::reduceResults(
              agg_info.agg_kind == kAVG ? kCOUNT : agg_info.agg_kind,
              agg_info.sql_type,
              query_exe_context->getAggInitValForIndex(out_vec_idx + 1),
              float_argument_input ? sizeof(int32_t) : chosen_bytes,
              out_vec[out_vec_idx + 1],
              entry_count,
              false,
              false);
          if (error_code) {
            break;
          }
          reduced_outs.push_back(val2);
          ++out_vec_idx;
        }
        ++out_vec_idx;
      }
    }
  }

  if (error_code) {
    return error_code;
  }

  CHECK_EQ(size_t(1), query_exe_context->query_buffers_->result_sets_.size());
  auto rows_ptr = std::shared_ptr<ResultSet>(
      query_exe_context->query_buffers_->result_sets_[0].release());
  rows_ptr->fillOneEntry(reduced_outs);
  results = std::move(rows_ptr);
  return error_code;
}

namespace {

bool check_rows_less_than_needed(const ResultSetPtr& results, const size_t scan_limit) {
  CHECK(scan_limit);
  return results && results->rowCount() < scan_limit;
}

}  // namespace

int32_t Executor::executePlanWithGroupBy(
    const RelAlgExecutionUnit& ra_exe_unit,
    const CompilationResult& compilation_result,
    const bool hoist_literals,
    ResultSetPtr& results,
    const ExecutorDeviceType device_type,
    std::vector<std::vector<const int8_t*>>& col_buffers,
    const std::vector<size_t> outer_tab_frag_ids,
    QueryExecutionContext* query_exe_context,
    const std::vector<std::vector<int64_t>>& num_rows,
    const std::vector<std::vector<uint64_t>>& frag_offsets,
    Data_Namespace::DataMgr* data_mgr,
    const int device_id,
    const int outer_table_id,
    const int64_t scan_limit,
    const uint32_t start_rowid,
    const uint32_t num_tables,
    RenderInfo* render_info) {
  auto timer = DEBUG_TIMER(__func__);
  INJECT_TIMER(executePlanWithGroupBy);
  CHECK(!results);
  if (col_buffers.empty()) {
    return 0;
  }
  CHECK_NE(ra_exe_unit.groupby_exprs.size(), size_t(0));
  // TODO(alex):
  // 1. Optimize size (make keys more compact).
  // 2. Resize on overflow.
  // 3. Optimize runtime.
  auto hoist_buf = serializeLiterals(compilation_result.literal_values, device_id);
  int32_t error_code = device_type == ExecutorDeviceType::GPU ? 0 : start_rowid;
  const auto join_hash_table_ptrs = getJoinHashTablePtrs(device_type, device_id);
  if ((g_enable_dynamic_watchdog || g_enable_runtime_query_interrupt) && interrupted_) {
    return ERR_INTERRUPTED;
  }

  RenderAllocatorMap* render_allocator_map_ptr = nullptr;
  if (render_info && render_info->useCudaBuffers()) {
    render_allocator_map_ptr = render_info->render_allocator_map_ptr.get();
  }

  size_t const nrows = !num_rows.empty() && !num_rows[0].empty() ? num_rows[0][0] : 0;

  VLOG(2) << "bool(ra_exe_unit.union_all)=" << bool(ra_exe_unit.union_all)
          << " ra_exe_unit.input_descs="
          << shared::printContainer(ra_exe_unit.input_descs)
          << " ra_exe_unit.input_col_descs="
          << shared::printContainer(ra_exe_unit.input_col_descs)
          << " ra_exe_unit.scan_limit=" << ra_exe_unit.scan_limit
          << " num_rows=" << shared::printContainer(num_rows)
          << " frag_offsets=" << shared::printContainer(frag_offsets)
          << " query_exe_context->query_buffers_->num_rows_="
          << query_exe_context->query_buffers_->num_rows_
          << " query_exe_context->query_mem_desc_.getEntryCount()="
          << query_exe_context->query_mem_desc_.getEntryCount()
          << " device_id=" << device_id << " outer_table_id=" << outer_table_id
          << " scan_limit=" << scan_limit << " start_rowid=" << start_rowid
          << " num_tables=" << num_tables;

  RelAlgExecutionUnit ra_exe_unit_copy = ra_exe_unit;
  // For UNION ALL, filter out input_descs and input_col_descs that are not associated
  // with outer_table_id.
  if (ra_exe_unit_copy.union_all) {
    // Sort outer_table_id first, then pop the rest off of ra_exe_unit_copy.input_descs.
    std::stable_sort(ra_exe_unit_copy.input_descs.begin(),
                     ra_exe_unit_copy.input_descs.end(),
                     [outer_table_id](auto const& a, auto const& b) {
                       return a.getTableId() == outer_table_id &&
                              b.getTableId() != outer_table_id;
                     });
    while (!ra_exe_unit_copy.input_descs.empty() &&
           ra_exe_unit_copy.input_descs.back().getTableId() != outer_table_id) {
      ra_exe_unit_copy.input_descs.pop_back();
    }
    // Filter ra_exe_unit_copy.input_col_descs.
    ra_exe_unit_copy.input_col_descs.remove_if(
        [outer_table_id](auto const& input_col_desc) {
          return input_col_desc->getScanDesc().getTableId() != outer_table_id;
        });
    query_exe_context->query_mem_desc_.setEntryCount(ra_exe_unit_copy.scan_limit);
    // Results in segfault later in fixed_width_int_decode
    // query_exe_context->query_buffers_->result_sets_[0]->updateStorageEntryCount(ra_exe_unit_copy.scan_limit);
    VLOG(2) << "ra_exe_unit_copy.input_descs="
            << shared::printContainer(ra_exe_unit_copy.input_descs)
            << " ra_exe_unit_copy.input_col_descs="
            << shared::printContainer(ra_exe_unit_copy.input_col_descs)
            << " ra_exe_unit_copy.scan_limit=" << ra_exe_unit_copy.scan_limit
            << " query_exe_context->query_mem_desc_.getEntryCount()="
            << query_exe_context->query_mem_desc_.getEntryCount()
            << " query_exe_context->query_buffers_->result_sets_[0]->entryCount()="
            << query_exe_context->query_buffers_->result_sets_[0]->entryCount();
  }

  if (device_type == ExecutorDeviceType::CPU) {
    query_exe_context->launchCpuCode(
        ra_exe_unit_copy,
        compilation_result.native_functions,
        hoist_literals,
        hoist_buf,
        col_buffers,
        num_rows,
        frag_offsets,
        ra_exe_unit_copy.union_all ? ra_exe_unit_copy.scan_limit : scan_limit,
        &error_code,
        num_tables,
        join_hash_table_ptrs);
  } else {
    try {
      auto out_vec = query_exe_context->launchGpuCode(
          ra_exe_unit_copy,
          compilation_result.native_functions,
          hoist_literals,
          hoist_buf,
          col_buffers,
          num_rows,
          frag_offsets,
          ra_exe_unit_copy.union_all ? ra_exe_unit_copy.scan_limit : scan_limit,
          data_mgr,
          blockSize(),
          gridSize(),
          device_id,
          &error_code,
          num_tables,
          join_hash_table_ptrs,
          render_allocator_map_ptr);
    } catch (const OutOfMemory&) {
      return ERR_OUT_OF_GPU_MEM;
    } catch (const OutOfRenderMemory&) {
      return ERR_OUT_OF_RENDER_MEM;
    } catch (const StreamingTopNNotSupportedInRenderQuery&) {
      return ERR_STREAMING_TOP_N_NOT_SUPPORTED_IN_RENDER_QUERY;
    } catch (const std::exception& e) {
      LOG(FATAL) << "Error launching the GPU kernel: " << e.what();
    }
  }
  VLOG(2) << "nrows=" << nrows << " num_rows=" << shared::printContainer(num_rows)
          << " frag_offsets=" << shared::printContainer(frag_offsets)
          << " query_exe_context->query_buffers_->result_sets_.size()="
          << query_exe_context->query_buffers_->result_sets_.size()
          << " query_exe_context->query_buffers_->result_sets_[0]->rowCount()="
          << query_exe_context->query_buffers_->result_sets_[0]->rowCount()
          << " query_exe_context->query_mem_desc_.getEntryCount()="
          << query_exe_context->query_mem_desc_.getEntryCount();

  if (error_code == Executor::ERR_OVERFLOW_OR_UNDERFLOW ||
      error_code == Executor::ERR_DIV_BY_ZERO ||
      error_code == Executor::ERR_OUT_OF_TIME ||
      error_code == Executor::ERR_INTERRUPTED ||
      error_code == Executor::ERR_SINGLE_VALUE_FOUND_MULTIPLE_VALUES) {
    return error_code;
  }

  if (error_code != Executor::ERR_OVERFLOW_OR_UNDERFLOW &&
      error_code != Executor::ERR_DIV_BY_ZERO && !render_allocator_map_ptr) {
    results = query_exe_context->getRowSet(ra_exe_unit_copy,
                                           query_exe_context->query_mem_desc_);
    CHECK(results);
    VLOG(2) << "results->rowCount()=" << results->rowCount();
    results->holdLiterals(hoist_buf);
  }
  if (error_code < 0 && render_allocator_map_ptr) {
    auto const adjusted_scan_limit =
        ra_exe_unit_copy.union_all ? ra_exe_unit_copy.scan_limit : scan_limit;
    // More rows passed the filter than available slots. We don't have a count to check,
    // so assume we met the limit if a scan limit is set
    if (adjusted_scan_limit != 0) {
      return 0;
    } else {
      return error_code;
    }
  }
  if (error_code && (!scan_limit || check_rows_less_than_needed(results, scan_limit))) {
    return error_code;  // unlucky, not enough results and we ran out of slots
  }

  return 0;
}

std::vector<int64_t> Executor::getJoinHashTablePtrs(const ExecutorDeviceType device_type,
                                                    const int device_id) {
  std::vector<int64_t> table_ptrs;
  const auto& join_hash_tables = plan_state_->join_info_.join_hash_tables_;
  for (auto hash_table : join_hash_tables) {
    if (!hash_table) {
      CHECK(table_ptrs.empty());
      return {};
    }
    table_ptrs.push_back(hash_table->getJoinHashBuffer(
        device_type, device_type == ExecutorDeviceType::GPU ? device_id : 0));
  }
  return table_ptrs;
}

void Executor::nukeOldState(const bool allow_lazy_fetch,
                            const std::vector<InputTableInfo>& query_infos,
                            const RelAlgExecutionUnit* ra_exe_unit) {
  const bool contains_left_deep_outer_join =
      ra_exe_unit && std::find_if(ra_exe_unit->join_quals.begin(),
                                  ra_exe_unit->join_quals.end(),
                                  [](const JoinCondition& join_condition) {
                                    return join_condition.type == JoinType::LEFT;
                                  }) != ra_exe_unit->join_quals.end();
  cgen_state_.reset(new CgenState(query_infos, contains_left_deep_outer_join));
  plan_state_.reset(
      new PlanState(allow_lazy_fetch && !contains_left_deep_outer_join, this));
}

void Executor::preloadFragOffsets(const std::vector<InputDescriptor>& input_descs,
                                  const std::vector<InputTableInfo>& query_infos) {
  const auto ld_count = input_descs.size();
  auto frag_off_ptr = get_arg_by_name(cgen_state_->row_func_, "frag_row_off");
  for (size_t i = 0; i < ld_count; ++i) {
    CHECK_LT(i, query_infos.size());
    const auto frag_count = query_infos[i].info.fragments.size();
    if (i > 0) {
      cgen_state_->frag_offsets_.push_back(nullptr);
    } else {
      if (frag_count > 1) {
        cgen_state_->frag_offsets_.push_back(
            cgen_state_->ir_builder_.CreateLoad(frag_off_ptr));
      } else {
        cgen_state_->frag_offsets_.push_back(nullptr);
      }
    }
  }
}

Executor::JoinHashTableOrError Executor::buildHashTableForQualifier(
    const std::shared_ptr<Analyzer::BinOper>& qual_bin_oper,
    const std::vector<InputTableInfo>& query_infos,
    const MemoryLevel memory_level,
    const JoinHashTableInterface::HashType preferred_hash_type,
    ColumnCacheMap& column_cache) {
  if (!g_enable_overlaps_hashjoin && qual_bin_oper->is_overlaps_oper()) {
    return {nullptr, "Overlaps hash join disabled, attempting to fall back to loop join"};
  }
  // check whether the interrupt flag turns on (non kernel-time query interrupt)
  if ((g_enable_dynamic_watchdog || g_enable_runtime_query_interrupt) && interrupted_) {
    resetInterrupt();
    throw QueryExecutionError(ERR_INTERRUPTED);
  }
  try {
    auto tbl =
        JoinHashTableInterface::getInstance(qual_bin_oper,
                                            query_infos,
                                            memory_level,
                                            preferred_hash_type,
                                            deviceCountForMemoryLevel(memory_level),
                                            column_cache,
                                            this);
    return {tbl, ""};
  } catch (const HashJoinFail& e) {
    return {nullptr, e.what()};
  }
}

int8_t Executor::warpSize() const {
  CHECK(catalog_);
  const auto cuda_mgr = catalog_->getDataMgr().getCudaMgr();
  CHECK(cuda_mgr);
  const auto& dev_props = cuda_mgr->getAllDeviceProperties();
  CHECK(!dev_props.empty());
  return dev_props.front().warpSize;
}

unsigned Executor::gridSize() const {
  CHECK(catalog_);
  const auto cuda_mgr = catalog_->getDataMgr().getCudaMgr();
  CHECK(cuda_mgr);
  const auto& dev_props = cuda_mgr->getAllDeviceProperties();
  return grid_size_x_ ? grid_size_x_ : 2 * dev_props.front().numMPs;
}

unsigned Executor::blockSize() const {
  CHECK(catalog_);
  const auto cuda_mgr = catalog_->getDataMgr().getCudaMgr();
  CHECK(cuda_mgr);
  const auto& dev_props = cuda_mgr->getAllDeviceProperties();
  return block_size_x_ ? block_size_x_ : dev_props.front().maxThreadsPerBlock;
}

int64_t Executor::deviceCycles(int milliseconds) const {
  CHECK(catalog_);
  const auto cuda_mgr = catalog_->getDataMgr().getCudaMgr();
  CHECK(cuda_mgr);
  const auto& dev_props = cuda_mgr->getAllDeviceProperties();
  return static_cast<int64_t>(dev_props.front().clockKhz) * milliseconds;
}

llvm::Value* Executor::castToFP(llvm::Value* val) {
  if (!val->getType()->isIntegerTy()) {
    return val;
  }

  auto val_width = static_cast<llvm::IntegerType*>(val->getType())->getBitWidth();
  llvm::Type* dest_ty{nullptr};
  switch (val_width) {
    case 32:
      dest_ty = llvm::Type::getFloatTy(cgen_state_->context_);
      break;
    case 64:
      dest_ty = llvm::Type::getDoubleTy(cgen_state_->context_);
      break;
    default:
      LOG(FATAL) << "Unsupported FP width: " << std::to_string(val_width);
  }
  return cgen_state_->ir_builder_.CreateSIToFP(val, dest_ty);
}

llvm::Value* Executor::castToIntPtrTyIn(llvm::Value* val, const size_t bitWidth) {
  CHECK(val->getType()->isPointerTy());

  const auto val_ptr_type = static_cast<llvm::PointerType*>(val->getType());
  const auto val_type = val_ptr_type->getElementType();
  size_t val_width = 0;
  if (val_type->isIntegerTy()) {
    val_width = val_type->getIntegerBitWidth();
  } else {
    if (val_type->isFloatTy()) {
      val_width = 32;
    } else {
      CHECK(val_type->isDoubleTy());
      val_width = 64;
    }
  }
  CHECK_LT(size_t(0), val_width);
  if (bitWidth == val_width) {
    return val;
  }
  return cgen_state_->ir_builder_.CreateBitCast(
      val, llvm::PointerType::get(get_int_type(bitWidth, cgen_state_->context_), 0));
}

#define EXECUTE_INCLUDE
#include "ArrayOps.cpp"
#include "DateAdd.cpp"
#include "StringFunctions.cpp"
#undef EXECUTE_INCLUDE

RelAlgExecutionUnit Executor::addDeletedColumn(const RelAlgExecutionUnit& ra_exe_unit,
                                               const CompilationOptions& co) {
  if (!co.add_delete_column) {
    return ra_exe_unit;
  }
  auto ra_exe_unit_with_deleted = ra_exe_unit;
  for (const auto& input_table : ra_exe_unit_with_deleted.input_descs) {
    if (input_table.getSourceType() != InputSourceType::TABLE) {
      continue;
    }
    const auto td = catalog_->getMetadataForTable(input_table.getTableId());
    CHECK(td);
    const auto deleted_cd = catalog_->getDeletedColumnIfRowsDeleted(td);
    if (!deleted_cd) {
      continue;
    }
    CHECK(deleted_cd->columnType.is_boolean());
    // check deleted column is not already present
    bool found = false;
    for (const auto& input_col : ra_exe_unit_with_deleted.input_col_descs) {
      if (input_col.get()->getColId() == deleted_cd->columnId &&
          input_col.get()->getScanDesc().getTableId() == deleted_cd->tableId &&
          input_col.get()->getScanDesc().getNestLevel() == input_table.getNestLevel()) {
        found = true;
      }
    }
    if (!found) {
      // add deleted column
      ra_exe_unit_with_deleted.input_col_descs.emplace_back(new InputColDescriptor(
          deleted_cd->columnId, deleted_cd->tableId, input_table.getNestLevel()));
    }
  }
  return ra_exe_unit_with_deleted;
}

namespace {

int64_t get_hpt_scaled_value(const int64_t& val,
                             const int32_t& ldim,
                             const int32_t& rdim) {
  CHECK(ldim != rdim);
  return ldim > rdim ? val / DateTimeUtils::get_timestamp_precision_scale(ldim - rdim)
                     : val * DateTimeUtils::get_timestamp_precision_scale(rdim - ldim);
}

}  // namespace

std::pair<bool, int64_t> Executor::skipFragment(
    const InputDescriptor& table_desc,
    const Fragmenter_Namespace::FragmentInfo& fragment,
    const std::list<std::shared_ptr<Analyzer::Expr>>& simple_quals,
    const std::vector<uint64_t>& frag_offsets,
    const size_t frag_idx) {
  const int table_id = table_desc.getTableId();
  for (const auto simple_qual : simple_quals) {
    const auto comp_expr =
        std::dynamic_pointer_cast<const Analyzer::BinOper>(simple_qual);
    if (!comp_expr) {
      // is this possible?
      return {false, -1};
    }
    const auto lhs = comp_expr->get_left_operand();
    auto lhs_col = dynamic_cast<const Analyzer::ColumnVar*>(lhs);
    if (!lhs_col || !lhs_col->get_table_id() || lhs_col->get_rte_idx()) {
      // See if lhs is a simple cast that was allowed through normalize_simple_predicate
      auto lhs_uexpr = dynamic_cast<const Analyzer::UOper*>(lhs);
      if (lhs_uexpr) {
        CHECK(lhs_uexpr->get_optype() ==
              kCAST);  // We should have only been passed a cast expression
        lhs_col = dynamic_cast<const Analyzer::ColumnVar*>(lhs_uexpr->get_operand());
        if (!lhs_col || !lhs_col->get_table_id() || lhs_col->get_rte_idx()) {
          continue;
        }
      } else {
        continue;
      }
    }
    const auto rhs = comp_expr->get_right_operand();
    const auto rhs_const = dynamic_cast<const Analyzer::Constant*>(rhs);
    if (!rhs_const) {
      // is this possible?
      return {false, -1};
    }
    if (!lhs->get_type_info().is_integer() && !lhs->get_type_info().is_time()) {
      continue;
    }
    const int col_id = lhs_col->get_column_id();
    auto chunk_meta_it = fragment.getChunkMetadataMap().find(col_id);
    int64_t chunk_min{0};
    int64_t chunk_max{0};
    bool is_rowid{false};
    size_t start_rowid{0};
    if (chunk_meta_it == fragment.getChunkMetadataMap().end()) {
      auto cd = get_column_descriptor(col_id, table_id, *catalog_);
      if (cd->isVirtualCol) {
        CHECK(cd->columnName == "rowid");
        const auto& table_generation = getTableGeneration(table_id);
        start_rowid = table_generation.start_rowid;
        chunk_min = frag_offsets[frag_idx] + start_rowid;
        chunk_max = frag_offsets[frag_idx + 1] - 1 + start_rowid;
        is_rowid = true;
      }
    } else {
      const auto& chunk_type = lhs_col->get_type_info();
      chunk_min = extract_min_stat(chunk_meta_it->second.chunkStats, chunk_type);
      chunk_max = extract_max_stat(chunk_meta_it->second.chunkStats, chunk_type);
    }
    if (lhs->get_type_info().is_timestamp() &&
        (lhs_col->get_type_info().get_dimension() !=
         rhs_const->get_type_info().get_dimension()) &&
        (lhs_col->get_type_info().is_high_precision_timestamp() ||
         rhs_const->get_type_info().is_high_precision_timestamp())) {
      // If original timestamp lhs col has different precision,
      // column metadata holds value in original precision
      // therefore adjust value to match rhs precision
      const auto lhs_dimen = lhs_col->get_type_info().get_dimension();
      const auto rhs_dimen = rhs_const->get_type_info().get_dimension();
      chunk_min = get_hpt_scaled_value(chunk_min, lhs_dimen, rhs_dimen);
      chunk_max = get_hpt_scaled_value(chunk_max, lhs_dimen, rhs_dimen);
    }
    CodeGenerator code_generator(this);
    const auto rhs_val = code_generator.codegenIntConst(rhs_const)->getSExtValue();
    switch (comp_expr->get_optype()) {
      case kGE:
        if (chunk_max < rhs_val) {
          return {true, -1};
        }
        break;
      case kGT:
        if (chunk_max <= rhs_val) {
          return {true, -1};
        }
        break;
      case kLE:
        if (chunk_min > rhs_val) {
          return {true, -1};
        }
        break;
      case kLT:
        if (chunk_min >= rhs_val) {
          return {true, -1};
        }
        break;
      case kEQ:
        if (chunk_min > rhs_val || chunk_max < rhs_val) {
          return {true, -1};
        } else if (is_rowid) {
          return {false, rhs_val - start_rowid};
        }
        break;
      default:
        break;
    }
  }
  return {false, -1};
}

/*
 *   The skipFragmentInnerJoins process all quals stored in the execution unit's
 * join_quals and gather all the ones that meet the "simple_qual" characteristics
 * (logical expressions with AND operations, etc.). It then uses the skipFragment function
 * to decide whether the fragment should be skipped or not. The fragment will be skipped
 * if at least one of these skipFragment calls return a true statment in its first value.
 *   - The code depends on skipFragment's output to have a meaningful (anything but -1)
 * second value only if its first value is "false".
 *   - It is assumed that {false, n  > -1} has higher priority than {true, -1},
 *     i.e., we only skip if none of the quals trigger the code to update the
 * rowid_lookup_key
 *   - Only AND operations are valid and considered:
 *     - `select * from t1,t2 where A and B and C`: A, B, and C are considered for causing
 * the skip
 *     - `select * from t1,t2 where (A or B) and C`: only C is considered
 *     - `select * from t1,t2 where A or B`: none are considered (no skipping).
 *   - NOTE: (re: intermediate projections) the following two queries are fundamentally
 * implemented differently, which cause the first one to skip correctly, but the second
 * one will not skip.
 *     -  e.g. #1, select * from t1 join t2 on (t1.i=t2.i) where (A and B); -- skips if
 * possible
 *     -  e.g. #2, select * from t1 join t2 on (t1.i=t2.i and A and B); -- intermediate
 * projection, no skipping
 */
std::pair<bool, int64_t> Executor::skipFragmentInnerJoins(
    const InputDescriptor& table_desc,
    const RelAlgExecutionUnit& ra_exe_unit,
    const Fragmenter_Namespace::FragmentInfo& fragment,
    const std::vector<uint64_t>& frag_offsets,
    const size_t frag_idx) {
  std::pair<bool, int64_t> skip_frag{false, -1};
  for (auto& inner_join : ra_exe_unit.join_quals) {
    if (inner_join.type != JoinType::INNER) {
      continue;
    }

    // extracting all the conjunctive simple_quals from the quals stored for the inner
    // join
    std::list<std::shared_ptr<Analyzer::Expr>> inner_join_simple_quals;
    for (auto& qual : inner_join.quals) {
      auto temp_qual = qual_to_conjunctive_form(qual);
      inner_join_simple_quals.insert(inner_join_simple_quals.begin(),
                                     temp_qual.simple_quals.begin(),
                                     temp_qual.simple_quals.end());
    }
    auto temp_skip_frag = skipFragment(
        table_desc, fragment, inner_join_simple_quals, frag_offsets, frag_idx);
    if (temp_skip_frag.second != -1) {
      skip_frag.second = temp_skip_frag.second;
      return skip_frag;
    } else {
      skip_frag.first = skip_frag.first || temp_skip_frag.first;
    }
  }
  return skip_frag;
}

AggregatedColRange Executor::computeColRangesCache(
    const std::unordered_set<PhysicalInput>& phys_inputs) {
  AggregatedColRange agg_col_range_cache;
  CHECK(catalog_);
  std::unordered_set<int> phys_table_ids;
  for (const auto& phys_input : phys_inputs) {
    phys_table_ids.insert(phys_input.table_id);
  }
  std::vector<InputTableInfo> query_infos;
  for (const int table_id : phys_table_ids) {
    query_infos.emplace_back(InputTableInfo{table_id, getTableInfo(table_id)});
  }
  for (const auto& phys_input : phys_inputs) {
    const auto cd =
        catalog_->getMetadataForColumn(phys_input.table_id, phys_input.col_id);
    CHECK(cd);
    if (ExpressionRange::typeSupportsRange(cd->columnType)) {
      const auto col_var = boost::make_unique<Analyzer::ColumnVar>(
          cd->columnType, phys_input.table_id, phys_input.col_id, 0);
      const auto col_range = getLeafColumnRange(col_var.get(), query_infos, this, false);
      agg_col_range_cache.setColRange(phys_input, col_range);
    }
  }
  return agg_col_range_cache;
}

StringDictionaryGenerations Executor::computeStringDictionaryGenerations(
    const std::unordered_set<PhysicalInput>& phys_inputs) {
  StringDictionaryGenerations string_dictionary_generations;
  CHECK(catalog_);
  for (const auto& phys_input : phys_inputs) {
    const auto cd =
        catalog_->getMetadataForColumn(phys_input.table_id, phys_input.col_id);
    CHECK(cd);
    const auto& col_ti =
        cd->columnType.is_array() ? cd->columnType.get_elem_type() : cd->columnType;
    if (col_ti.is_string() && col_ti.get_compression() == kENCODING_DICT) {
      const int dict_id = col_ti.get_comp_param();
      const auto dd = catalog_->getMetadataForDict(dict_id);
      CHECK(dd && dd->stringDict);
      string_dictionary_generations.setGeneration(dict_id,
                                                  dd->stringDict->storageEntryCount());
    }
  }
  return string_dictionary_generations;
}

TableGenerations Executor::computeTableGenerations(
    std::unordered_set<int> phys_table_ids) {
  TableGenerations table_generations;
  for (const int table_id : phys_table_ids) {
    const auto table_info = getTableInfo(table_id);
    table_generations.setGeneration(
        table_id, TableGeneration{table_info.getPhysicalNumTuples(), 0});
  }
  return table_generations;
}

void Executor::setupCaching(const std::unordered_set<PhysicalInput>& phys_inputs,
                            const std::unordered_set<int>& phys_table_ids) {
  CHECK(catalog_);
  row_set_mem_owner_ = std::make_shared<RowSetMemoryOwner>();
  agg_col_range_cache_ = computeColRangesCache(phys_inputs);
  string_dictionary_generations_ = computeStringDictionaryGenerations(phys_inputs);
  table_generations_ = computeTableGenerations(phys_table_ids);
}

void Executor::setCurrentQuerySession(const std::string& query_session) {
  std::lock_guard<std::mutex> session_access_lock(executor_session_mutex_);
  if (current_query_session_ == "") {
    // only set the query session if it currently has an invalid session
    current_query_session_ = query_session;
  }
}

std::string& Executor::getCurrentQuerySession() {
  return current_query_session_;
}

bool Executor::checkCurrentQuerySession(const std::string& candidate_query_session) {
  // if current_query_session is equal to the candidate_query_session,
  // or it is empty session we consider
  return (current_query_session_ == candidate_query_session);
}

void Executor::invalidateQuerySession() {
  current_query_session_ = "";
}

bool Executor::addToQuerySessionList(const std::string& query_session) {
  std::lock_guard<std::mutex> session_access_lock(executor_session_mutex_);
  auto emplace_query = queries_interrupt_flag_.emplace(query_session, false);
  if (!emplace_query.second) {
    // initialize the existing session's interrupt flag
    auto it = queries_interrupt_flag_.find(query_session);
    CHECK(it != queries_interrupt_flag_.end());
    it->second = false;
  }
  return emplace_query.second;
}

bool Executor::removeFromQuerySessionList(const std::string& query_session) {
  std::lock_guard<std::mutex> session_access_lock(executor_session_mutex_);
  auto it = queries_interrupt_flag_.find(query_session);
  if (it != queries_interrupt_flag_.end()) {
    // invalidate the existing session's interrupt flag
    queries_interrupt_flag_.erase(query_session);
    return true;
  }
  return false;
}

void Executor::setQuerySessionAsInterrupted(const std::string& query_session) {
  std::lock_guard<std::mutex> session_access_lock(executor_session_mutex_);
  auto it = queries_interrupt_flag_.find(query_session);
  if (it != queries_interrupt_flag_.end()) {
    it->second = true;
  } else {
    auto emplace_query = queries_interrupt_flag_.emplace(query_session, true);
    CHECK(emplace_query.second);
  }
}

bool Executor::checkIsQuerySessionInterrupted(const std::string& query_session) {
  std::lock_guard<std::mutex> session_access_lock(executor_session_mutex_);
  auto it = queries_interrupt_flag_.find(query_session);
  if (it != queries_interrupt_flag_.end()) {
    return it->second;
  }
  return false;
}

std::map<int, std::shared_ptr<Executor>> Executor::executors_;
std::mutex Executor::execute_mutex_;
mapd_shared_mutex Executor::executors_cache_mutex_;
std::atomic_flag Executor::execute_spin_lock_ = ATOMIC_FLAG_INIT;
std::string Executor::current_query_session_{""};
std::map<std::string, bool> Executor::queries_interrupt_flag_;
std::mutex Executor::executor_session_mutex_;<|MERGE_RESOLUTION|>--- conflicted
+++ resolved
@@ -51,11 +51,8 @@
 #include "Shared/misc.h"
 #include "Shared/scope.h"
 #include "Shared/shard_key.h"
-<<<<<<< HEAD
 #include "Utils/Threading.h"
-=======
 #include "Shared/threadpool.h"
->>>>>>> 1815cb26
 
 #include "AggregatedColRange.h"
 #include "StringDictionaryGenerations.h"
@@ -1830,16 +1827,7 @@
             const int device_id,
             const FragmentsList& frag_list,
             const int64_t rowid_lookup_key) {
-<<<<<<< HEAD
-          query_threads.push_back(utils::async(dispatch,
-                                               ExecutorDeviceType::GPU,
-                                               device_id,
-                                               query_comp_desc,
-                                               query_mem_desc,
-                                               frag_list,
-                                               ExecutorDispatchMode::MultifragmentKernel,
-                                               rowid_lookup_key));
-=======
+
           query_threads.append(dispatch,
                                ExecutorDeviceType::GPU,
                                device_id,
@@ -1848,7 +1836,6 @@
                                frag_list,
                                ExecutorDispatchMode::MultifragmentKernel,
                                rowid_lookup_key);
->>>>>>> 1815cb26
         };
     fragment_descriptor.assignFragsToMultiDispatch(multifrag_kernel_dispatch);
   } else {
@@ -1882,16 +1869,6 @@
       }
       CHECK_GE(device_id, 0);
 
-<<<<<<< HEAD
-      query_threads.push_back(utils::async(dispatch,
-                                           device_type,
-                                           device_id,
-                                           query_comp_desc,
-                                           query_mem_desc,
-                                           frag_list,
-                                           ExecutorDispatchMode::KernelPerFragment,
-                                           rowid_lookup_key));
-=======
       query_threads.append(dispatch,
                            device_type,
                            device_id,
@@ -1900,7 +1877,6 @@
                            frag_list,
                            ExecutorDispatchMode::KernelPerFragment,
                            rowid_lookup_key);
->>>>>>> 1815cb26
 
       ++frag_list_idx;
     };
