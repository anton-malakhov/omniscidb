/*
 * Copyright 2017 MapD Technologies, Inc.
 *
 * Licensed under the Apache License, Version 2.0 (the "License");
 * you may not use this file except in compliance with the License.
 * You may obtain a copy of the License at
 *
 *     http://www.apache.org/licenses/LICENSE-2.0
 *
 * Unless required by applicable law or agreed to in writing, software
 * distributed under the License is distributed on an "AS IS" BASIS,
 * WITHOUT WARRANTIES OR CONDITIONS OF ANY KIND, either express or implied.
 * See the License for the specific language governing permissions and
 * limitations under the License.
 */

#include "BaselineJoinHashTable.h"
#include "CodeGenerator.h"
#include "ColumnFetcher.h"
#include "Execute.h"
#include "ExpressionRewrite.h"
#include "HashJoinKeyHandlers.h"
#include "JoinHashTableGpuUtils.h"

#include <future>

#include "Utils/Threading.h"

std::vector<std::pair<BaselineJoinHashTable::HashTableCacheKey,
                      BaselineJoinHashTable::HashTableCacheValue>>
    BaselineJoinHashTable::hash_table_cache_;
std::mutex BaselineJoinHashTable::hash_table_cache_mutex_;

//! Make hash table from an in-flight SQL query's parse tree etc.
std::shared_ptr<BaselineJoinHashTable> BaselineJoinHashTable::getInstance(
    const std::shared_ptr<Analyzer::BinOper> condition,
    const std::vector<InputTableInfo>& query_infos,
    const Data_Namespace::MemoryLevel memory_level,
    const HashType preferred_hash_type,
    const int device_count,
    ColumnCacheMap& column_cache,
    Executor* executor) {
  decltype(std::chrono::steady_clock::now()) ts1, ts2;

  if (VLOGGING(1)) {
    VLOG(1) << "Building keyed hash table " << getHashTypeString(preferred_hash_type)
            << " for qual: " << condition->toString();
    ts1 = std::chrono::steady_clock::now();
  }
  auto inner_outer_pairs = normalize_column_pairs(
      condition.get(), *executor->getCatalog(), executor->getTemporaryTables());

  const auto& query_info =
      get_inner_query_info(getInnerTableId(inner_outer_pairs), query_infos).info;
  const auto total_entries = 2 * query_info.getNumTuplesUpperBound();
  if (total_entries > static_cast<size_t>(std::numeric_limits<int32_t>::max())) {
    throw TooManyHashEntries();
  }
  const auto shard_count = memory_level == Data_Namespace::GPU_LEVEL
                               ? BaselineJoinHashTable::getShardCountForCondition(
                                     condition.get(), executor, inner_outer_pairs)
                               : 0;
  const auto entries_per_device =
      get_entries_per_device(total_entries, shard_count, device_count, memory_level);
  auto join_hash_table = std::shared_ptr<BaselineJoinHashTable>(
      new BaselineJoinHashTable(condition,
                                query_infos,
                                memory_level,
                                preferred_hash_type,
                                entries_per_device,
                                column_cache,
                                executor,
                                inner_outer_pairs,
                                device_count));
  join_hash_table->checkHashJoinReplicationConstraint(getInnerTableId(inner_outer_pairs));
  try {
    join_hash_table->reify();
  } catch (const TableMustBeReplicated& e) {
    // Throw a runtime error to abort the query
    join_hash_table->freeHashBufferMemory();
    throw std::runtime_error(e.what());
  } catch (const HashJoinFail& e) {
    // HashJoinFail exceptions log an error and trigger a retry with a join loop (if
    // possible)
    join_hash_table->freeHashBufferMemory();
    throw HashJoinFail(std::string("Could not build a 1-to-1 correspondence for columns "
                                   "involved in equijoin | ") +
                       e.what());
  } catch (const ColumnarConversionNotSupported& e) {
    throw HashJoinFail(std::string("Could not build hash tables for equijoin | ") +
                       e.what());
  } catch (const OutOfMemory& e) {
    throw HashJoinFail(
        std::string("Ran out of memory while building hash tables for equijoin | ") +
        e.what());
  } catch (const std::exception& e) {
    throw std::runtime_error(
        std::string("Fatal error while attempting to build hash tables for join: ") +
        e.what());
  }
  if (VLOGGING(1)) {
    ts2 = std::chrono::steady_clock::now();
    VLOG(1) << "Built keyed hash table "
            << getHashTypeString(join_hash_table->getHashType()) << " in "
            << std::chrono::duration_cast<std::chrono::milliseconds>(ts2 - ts1).count()
            << " ms";
  }
  return join_hash_table;
}

BaselineJoinHashTable::BaselineJoinHashTable(
    const std::shared_ptr<Analyzer::BinOper> condition,
    const std::vector<InputTableInfo>& query_infos,
    const Data_Namespace::MemoryLevel memory_level,
    const HashType preferred_hash_type,
    const size_t entry_count,
    ColumnCacheMap& column_cache,
    Executor* executor,
    const std::vector<InnerOuter>& inner_outer_pairs,
    const int device_count)
    : condition_(condition)
    , query_infos_(query_infos)
    , memory_level_(memory_level)
    , layout_(preferred_hash_type)
    , entry_count_(entry_count)
    , emitted_keys_count_(0)
    , executor_(executor)
    , column_cache_(column_cache)
    , inner_outer_pairs_(inner_outer_pairs)
    , catalog_(executor->getCatalog())
    , device_count_(device_count)
#ifdef HAVE_CUDA
    , block_size_(memory_level == Data_Namespace::MemoryLevel::GPU_LEVEL
                      ? executor->blockSize()
                      : 0)
    , grid_size_(memory_level == Data_Namespace::MemoryLevel::GPU_LEVEL
                     ? executor->gridSize()
                     : 0) {
  CHECK_GT(device_count_, 0);
}
#else
{
  CHECK_GT(device_count_, 0);
}
#endif  // HAVE_CUDA

size_t BaselineJoinHashTable::getShardCountForCondition(
    const Analyzer::BinOper* condition,
    const Executor* executor,
    const std::vector<InnerOuter>& inner_outer_pairs) {
  for (const auto& inner_outer_pair : inner_outer_pairs) {
    const auto pair_shard_count = get_shard_count(inner_outer_pair, executor);
    if (pair_shard_count) {
      return pair_shard_count;
    }
  }
  return 0;
}

int64_t BaselineJoinHashTable::getJoinHashBuffer(const ExecutorDeviceType device_type,
                                                 const int device_id) const noexcept {
  if (device_type == ExecutorDeviceType::CPU && !cpu_hash_table_buff_) {
    return 0;
  }
#ifdef HAVE_CUDA
  CHECK_LT(static_cast<size_t>(device_id), gpu_hash_table_buff_.size());
  if (device_type == ExecutorDeviceType::CPU) {
    return reinterpret_cast<int64_t>(&(*cpu_hash_table_buff_)[0]);
  } else {
    return gpu_hash_table_buff_[device_id]
               ? reinterpret_cast<CUdeviceptr>(
                     gpu_hash_table_buff_[device_id]->getMemoryPtr())
               : reinterpret_cast<CUdeviceptr>(nullptr);
  }
#else
  CHECK(device_type == ExecutorDeviceType::CPU);
  return reinterpret_cast<int64_t>(&(*cpu_hash_table_buff_)[0]);
#endif
}

size_t BaselineJoinHashTable::getJoinHashBufferSize(const ExecutorDeviceType device_type,
                                                    const int device_id) const noexcept {
  if (device_type == ExecutorDeviceType::CPU && !cpu_hash_table_buff_) {
    return 0;
  }
#ifdef HAVE_CUDA
  CHECK_LT(static_cast<size_t>(device_id), gpu_hash_table_buff_.size());
  if (device_type == ExecutorDeviceType::CPU) {
    return cpu_hash_table_buff_->size() *
           sizeof(decltype(cpu_hash_table_buff_)::element_type::value_type);
  } else {
    return gpu_hash_table_buff_[device_id]
               ? gpu_hash_table_buff_[device_id]->reservedSize()
               : 0;
  }
#else
  CHECK(device_type == ExecutorDeviceType::CPU);
  return cpu_hash_table_buff_->size() *
         sizeof(decltype(cpu_hash_table_buff_)::element_type::value_type);
#endif
}

std::string BaselineJoinHashTable::toString(const ExecutorDeviceType device_type,
                                            const int device_id,
                                            bool raw) const {
  auto buffer = getJoinHashBuffer(device_type, device_id);
  auto buffer_size = getJoinHashBufferSize(device_type, device_id);
#ifdef HAVE_CUDA
  std::unique_ptr<int8_t[]> buffer_copy;
  if (device_type == ExecutorDeviceType::GPU) {
    buffer_copy = std::make_unique<int8_t[]>(buffer_size);

    copy_from_gpu(&catalog_->getDataMgr(),
                  buffer_copy.get(),
                  reinterpret_cast<CUdeviceptr>(reinterpret_cast<int8_t*>(buffer)),
                  buffer_size,
                  device_id);
  }
  auto ptr1 = buffer_copy ? buffer_copy.get() : reinterpret_cast<const int8_t*>(buffer);
#else
  auto ptr1 = reinterpret_cast<const int8_t*>(buffer);
#endif  // HAVE_CUDA
  auto ptr2 = ptr1 + offsetBufferOff();
  auto ptr3 = ptr1 + countBufferOff();
  auto ptr4 = ptr1 + payloadBufferOff();
  return JoinHashTableInterface::toString(
      !condition_->is_overlaps_oper() ? "keyed" : "geo",
      getHashTypeString(layout_),
      getKeyComponentCount() +
          (layout_ == JoinHashTableInterface::HashType::OneToOne ? 1 : 0),
      getKeyComponentWidth(),
      entry_count_,
      ptr1,
      ptr2,
      ptr3,
      ptr4,
      buffer_size,
      raw);
}

std::set<DecodedJoinHashBufferEntry> BaselineJoinHashTable::toSet(
    const ExecutorDeviceType device_type,
    const int device_id) const {
  auto buffer = getJoinHashBuffer(device_type, device_id);
  auto buffer_size = getJoinHashBufferSize(device_type, device_id);
#ifdef HAVE_CUDA
  std::unique_ptr<int8_t[]> buffer_copy;
  if (device_type == ExecutorDeviceType::GPU) {
    buffer_copy = std::make_unique<int8_t[]>(buffer_size);

    copy_from_gpu(&catalog_->getDataMgr(),
                  buffer_copy.get(),
                  reinterpret_cast<CUdeviceptr>(reinterpret_cast<int8_t*>(buffer)),
                  buffer_size,
                  device_id);
  }
  auto ptr1 = buffer_copy ? buffer_copy.get() : reinterpret_cast<const int8_t*>(buffer);
#else
  auto ptr1 = reinterpret_cast<const int8_t*>(buffer);
#endif  // HAVE_CUDA
  auto ptr2 = ptr1 + offsetBufferOff();
  auto ptr3 = ptr1 + countBufferOff();
  auto ptr4 = ptr1 + payloadBufferOff();
  return JoinHashTableInterface::toSet(
      getKeyComponentCount() +
          (layout_ == JoinHashTableInterface::HashType::OneToOne ? 1 : 0),
      getKeyComponentWidth(),
      entry_count_,
      ptr1,
      ptr2,
      ptr3,
      ptr4,
      buffer_size);
}

BaselineJoinHashTable::CompositeKeyInfo BaselineJoinHashTable::getCompositeKeyInfo()
    const {
  std::vector<const void*> sd_inner_proxy_per_key;
  std::vector<const void*> sd_outer_proxy_per_key;
  std::vector<ChunkKey> cache_key_chunks;  // used for the cache key
  for (const auto& inner_outer_pair : inner_outer_pairs_) {
    const auto inner_col = inner_outer_pair.first;
    const auto outer_col = inner_outer_pair.second;
    const auto& inner_ti = inner_col->get_type_info();
    const auto& outer_ti = outer_col->get_type_info();
    ChunkKey cache_key_chunks_for_column{catalog_->getCurrentDB().dbId,
                                         inner_col->get_table_id(),
                                         inner_col->get_column_id()};
    if (inner_ti.is_string()) {
      CHECK(outer_ti.is_string());
      CHECK(inner_ti.get_compression() == kENCODING_DICT &&
            outer_ti.get_compression() == kENCODING_DICT);
      const auto sd_inner_proxy = executor_->getStringDictionaryProxy(
          inner_ti.get_comp_param(), executor_->getRowSetMemoryOwner(), true);
      const auto sd_outer_proxy = executor_->getStringDictionaryProxy(
          outer_ti.get_comp_param(), executor_->getRowSetMemoryOwner(), true);
      CHECK(sd_inner_proxy && sd_outer_proxy);
      sd_inner_proxy_per_key.push_back(sd_inner_proxy);
      sd_outer_proxy_per_key.push_back(sd_outer_proxy);
      cache_key_chunks_for_column.push_back(sd_outer_proxy->getGeneration());
    } else {
      sd_inner_proxy_per_key.emplace_back();
      sd_outer_proxy_per_key.emplace_back();
    }
    cache_key_chunks.push_back(cache_key_chunks_for_column);
  }
  return {sd_inner_proxy_per_key, sd_outer_proxy_per_key, cache_key_chunks};
}

void BaselineJoinHashTable::reify() {
  auto timer = DEBUG_TIMER(__func__);
  CHECK_LT(0, device_count_);
#ifdef HAVE_CUDA
  gpu_hash_table_buff_.resize(device_count_);
#endif  // HAVE_CUDA
  const auto composite_key_info = getCompositeKeyInfo();
  const auto type_and_found = HashTypeCache::get(composite_key_info.cache_key_chunks);
  const auto layout = type_and_found.second ? type_and_found.first : layout_;

  if (condition_->is_overlaps_oper()) {
    CHECK_EQ(inner_outer_pairs_.size(), size_t(1));
    JoinHashTableInterface::HashType layout;

    if (inner_outer_pairs_[0].second->get_type_info().is_array()) {
      layout = JoinHashTableInterface::HashType::ManyToMany;
    } else {
      layout = JoinHashTableInterface::HashType::OneToMany;
    }
    try {
      reifyWithLayout(layout);
      return;
    } catch (const std::exception& e) {
      VLOG(1) << "Caught exception while building overlaps baseline hash table: "
              << e.what();
      throw;
    }
  }

  try {
    reifyWithLayout(layout);
  } catch (const std::exception& e) {
    VLOG(1) << "Caught exception while building baseline hash table: " << e.what();
    freeHashBufferMemory();
    HashTypeCache::set(composite_key_info.cache_key_chunks,
                       JoinHashTableInterface::HashType::OneToMany);
    reifyWithLayout(JoinHashTableInterface::HashType::OneToMany);
  }
}

void BaselineJoinHashTable::reifyWithLayout(
    const JoinHashTableInterface::HashType layout) {
  layout_ = layout;
  const auto& query_info = get_inner_query_info(getInnerTableId(), query_infos_).info;
  if (query_info.fragments.empty()) {
    return;
  }
  auto& data_mgr = catalog_->getDataMgr();
  auto dev_buff_owners =
      std::make_unique<std::unique_ptr<ThrustAllocator>[]>(device_count_);
  for (int device_id = 0; device_id < device_count_; ++device_id) {
    dev_buff_owners[device_id] = std::make_unique<ThrustAllocator>(&data_mgr, device_id);
  }
  std::vector<BaselineJoinHashTable::ColumnsForDevice> columns_per_device;
  const auto shard_count = shardCount();
  for (int device_id = 0; device_id < device_count_; ++device_id) {
    const auto fragments =
        shard_count
            ? only_shards_for_device(query_info.fragments, device_id, device_count_)
            : query_info.fragments;
    const auto columns_for_device =
        fetchColumnsForDevice(fragments, device_id, *dev_buff_owners[device_id]);
    columns_per_device.push_back(columns_for_device);
  }
  if (layout == JoinHashTableInterface::HashType::OneToMany) {
    CHECK(!columns_per_device.front().join_columns.empty());
    emitted_keys_count_ = columns_per_device.front().join_columns.front().num_elems;
    size_t tuple_count;
    std::tie(tuple_count, std::ignore) = approximateTupleCount(columns_per_device);
    const auto entry_count = 2 * std::max(tuple_count, size_t(1));

    entry_count_ =
        get_entries_per_device(entry_count, shard_count, device_count_, memory_level_);
  }
  std::vector<std::future<void>> init_threads;
  for (int device_id = 0; device_id < device_count_; ++device_id) {
    const auto fragments =
        shard_count
            ? only_shards_for_device(query_info.fragments, device_id, device_count_)
            : query_info.fragments;
<<<<<<< HEAD
    init_threads.push_back(utils::async(&BaselineJoinHashTable::reifyForDevice,
                                        this,
                                        columns_per_device[device_id],
                                        layout,
                                        device_id));
=======
    init_threads.push_back(std::async(std::launch::async,
                                      &BaselineJoinHashTable::reifyForDevice,
                                      this,
                                      columns_per_device[device_id],
                                      layout,
                                      device_id,
                                      logger::thread_id()));
>>>>>>> 1815cb26
  }
  for (auto& init_thread : init_threads) {
    init_thread.wait();
  }
  for (auto& init_thread : init_threads) {
    init_thread.get();
  }
}

std::pair<size_t, size_t> BaselineJoinHashTable::approximateTupleCount(
    const std::vector<ColumnsForDevice>& columns_per_device) const {
  const auto effective_memory_level = getEffectiveMemoryLevel(inner_outer_pairs_);
  CountDistinctDescriptor count_distinct_desc{
      CountDistinctImplType::Bitmap,
      0,
      11,
      true,
      effective_memory_level == Data_Namespace::MemoryLevel::GPU_LEVEL
          ? ExecutorDeviceType::GPU
          : ExecutorDeviceType::CPU,
      1};
  const auto padded_size_bytes = count_distinct_desc.bitmapPaddedSizeBytes();

  CHECK(!columns_per_device.empty() && !columns_per_device.front().join_columns.empty());

  if (effective_memory_level == Data_Namespace::MemoryLevel::CPU_LEVEL) {
    const auto composite_key_info = getCompositeKeyInfo();
    HashTableCacheKey cache_key{columns_per_device.front().join_columns.front().num_elems,
                                composite_key_info.cache_key_chunks,
                                condition_->get_optype()};
    const auto cached_count_info = getApproximateTupleCountFromCache(cache_key);
    if (cached_count_info.first >= 0) {
      return std::make_pair(cached_count_info.first, cached_count_info.second);
    }
    int thread_count = cpu_threads();
    std::vector<uint8_t> hll_buffer_all_cpus(thread_count * padded_size_bytes);
    auto hll_result = &hll_buffer_all_cpus[0];

    approximate_distinct_tuples(hll_result,
                                count_distinct_desc.bitmap_sz_bits,
                                padded_size_bytes,
                                columns_per_device.front().join_columns,
                                columns_per_device.front().join_column_types,
                                thread_count);
    for (int i = 1; i < thread_count; ++i) {
      hll_unify(hll_result,
                hll_result + i * padded_size_bytes,
                1 << count_distinct_desc.bitmap_sz_bits);
    }
    return std::make_pair(hll_size(hll_result, count_distinct_desc.bitmap_sz_bits), 0);
  }
#ifdef HAVE_CUDA
  auto& data_mgr = catalog_->getDataMgr();
  std::vector<std::vector<uint8_t>> host_hll_buffers(device_count_);
  for (auto& host_hll_buffer : host_hll_buffers) {
    host_hll_buffer.resize(count_distinct_desc.bitmapPaddedSizeBytes());
  }
  std::vector<std::future<void>> approximate_distinct_device_threads;
<<<<<<< HEAD
  for (int device_id = 0; device_id < device_count; ++device_id) {
    approximate_distinct_device_threads.emplace_back(utils::async(

=======
  for (int device_id = 0; device_id < device_count_; ++device_id) {
    approximate_distinct_device_threads.emplace_back(std::async(
        std::launch::async,
>>>>>>> 1815cb26
        [device_id,
         &columns_per_device,
         &count_distinct_desc,
         &data_mgr,
         &host_hll_buffers,
         this] {
          ThrustAllocator allocator(&data_mgr, device_id);
          auto device_hll_buffer =
              allocator.allocateScopedBuffer(count_distinct_desc.bitmapPaddedSizeBytes());
          data_mgr.getCudaMgr()->zeroDeviceMem(
              device_hll_buffer, count_distinct_desc.bitmapPaddedSizeBytes(), device_id);
          const auto& columns_for_device = columns_per_device[device_id];
          auto join_columns_gpu = transfer_vector_of_flat_objects_to_gpu(
              columns_for_device.join_columns, allocator);
          auto join_column_types_gpu = transfer_vector_of_flat_objects_to_gpu(
              columns_for_device.join_column_types, allocator);
          const auto key_handler =
              GenericKeyHandler(columns_for_device.join_columns.size(),
                                true,
                                join_columns_gpu,
                                join_column_types_gpu,
                                nullptr,
                                nullptr);
          const auto key_handler_gpu =
              transfer_flat_object_to_gpu(key_handler, allocator);
          approximate_distinct_tuples_on_device(
              reinterpret_cast<uint8_t*>(device_hll_buffer),
              count_distinct_desc.bitmap_sz_bits,
              key_handler_gpu,
              columns_for_device.join_columns[0].num_elems,
              block_size_,
              grid_size_);

          auto& host_hll_buffer = host_hll_buffers[device_id];
          copy_from_gpu(&data_mgr,
                        &host_hll_buffer[0],
                        reinterpret_cast<CUdeviceptr>(device_hll_buffer),
                        count_distinct_desc.bitmapPaddedSizeBytes(),
                        device_id);
        }));
  }
  for (auto& child : approximate_distinct_device_threads) {
    child.get();
  }
  CHECK_EQ(Data_Namespace::MemoryLevel::GPU_LEVEL, effective_memory_level);
  auto& result_hll_buffer = host_hll_buffers.front();
  auto hll_result = reinterpret_cast<int32_t*>(&result_hll_buffer[0]);
  for (int device_id = 1; device_id < device_count_; ++device_id) {
    auto& host_hll_buffer = host_hll_buffers[device_id];
    hll_unify(hll_result,
              reinterpret_cast<int32_t*>(&host_hll_buffer[0]),
              1 << count_distinct_desc.bitmap_sz_bits);
  }
  return std::make_pair(hll_size(hll_result, count_distinct_desc.bitmap_sz_bits), 0);
#else
  UNREACHABLE();
  return {0, 0};
#endif  // HAVE_CUDA
}

BaselineJoinHashTable::ColumnsForDevice BaselineJoinHashTable::fetchColumnsForDevice(
    const std::deque<Fragmenter_Namespace::FragmentInfo>& fragments,
    const int device_id,
    ThrustAllocator& dev_buff_owner) {
  const auto effective_memory_level = getEffectiveMemoryLevel(inner_outer_pairs_);

  std::vector<JoinColumn> join_columns;
  std::vector<std::shared_ptr<Chunk_NS::Chunk>> chunks_owner;
  std::vector<JoinColumnTypeInfo> join_column_types;
  std::vector<JoinBucketInfo> join_bucket_info;
  std::vector<std::shared_ptr<void>> malloc_owner;
  for (const auto& inner_outer_pair : inner_outer_pairs_) {
    const auto inner_col = inner_outer_pair.first;
    const auto inner_cd = get_column_descriptor_maybe(
        inner_col->get_column_id(), inner_col->get_table_id(), *catalog_);
    if (inner_cd && inner_cd->isVirtualCol) {
      throw FailedToJoinOnVirtualColumn();
    }
    join_columns.emplace_back(fetchJoinColumn(inner_col,
                                              fragments,
                                              effective_memory_level,
                                              device_id,
                                              chunks_owner,
                                              dev_buff_owner,
                                              malloc_owner,
                                              executor_,
                                              &column_cache_));
    const auto& ti = inner_col->get_type_info();
    join_column_types.emplace_back(JoinColumnTypeInfo{static_cast<size_t>(ti.get_size()),
                                                      0,
                                                      0,
                                                      inline_fixed_encoding_null_val(ti),
                                                      isBitwiseEq(),
                                                      0,
                                                      get_join_column_type_kind(ti)});
  }
  return {join_columns, join_column_types, chunks_owner, join_bucket_info, malloc_owner};
}

void BaselineJoinHashTable::reifyForDevice(const ColumnsForDevice& columns_for_device,
                                           const JoinHashTableInterface::HashType layout,
                                           const int device_id,
                                           const logger::ThreadId parent_thread_id) {
  DEBUG_TIMER_NEW_THREAD(parent_thread_id);
  const auto effective_memory_level = getEffectiveMemoryLevel(inner_outer_pairs_);
  const auto err = initHashTableForDevice(columns_for_device.join_columns,
                                          columns_for_device.join_column_types,
                                          columns_for_device.join_buckets,
                                          layout,
                                          effective_memory_level,
                                          device_id);
  if (err) {
    switch (err) {
      case ERR_FAILED_TO_FETCH_COLUMN:
        throw FailedToFetchColumn();
      case ERR_FAILED_TO_JOIN_ON_VIRTUAL_COLUMN:
        throw FailedToJoinOnVirtualColumn();
      default:
        throw HashJoinFail(
            std::string("Unrecognized error when initializing baseline hash table (") +
            std::to_string(err) + std::string(")"));
    }
  }
}

size_t BaselineJoinHashTable::shardCount() const {
  if (memory_level_ != Data_Namespace::GPU_LEVEL) {
    return 0;
  }
  return BaselineJoinHashTable::getShardCountForCondition(
      condition_.get(), executor_, inner_outer_pairs_);
}

size_t BaselineJoinHashTable::getKeyComponentWidth() const {
  for (const auto& inner_outer_pair : inner_outer_pairs_) {
    const auto inner_col = inner_outer_pair.first;
    const auto& inner_col_ti = inner_col->get_type_info();
    if (inner_col_ti.get_logical_size() > 4) {
      CHECK_EQ(8, inner_col_ti.get_logical_size());
      return 8;
    }
  }
  return 4;
}

size_t BaselineJoinHashTable::getKeyComponentCount() const {
  return inner_outer_pairs_.size();
}

Data_Namespace::MemoryLevel BaselineJoinHashTable::getEffectiveMemoryLevel(
    const std::vector<InnerOuter>& inner_outer_pairs) const {
  for (const auto& inner_outer_pair : inner_outer_pairs) {
    if (needs_dictionary_translation(
            inner_outer_pair.first, inner_outer_pair.second, executor_)) {
      return Data_Namespace::CPU_LEVEL;
    }
  }
  return memory_level_;
}

int BaselineJoinHashTable::initHashTableOnCpu(
    const std::vector<JoinColumn>& join_columns,
    const std::vector<JoinColumnTypeInfo>& join_column_types,
    const std::vector<JoinBucketInfo>& join_bucket_info,
    const JoinHashTableInterface::HashType layout) {
  auto timer = DEBUG_TIMER(__func__);
  const auto composite_key_info = getCompositeKeyInfo();
  CHECK(!join_columns.empty());
  HashTableCacheKey cache_key{join_columns.front().num_elems,
                              composite_key_info.cache_key_chunks,
                              condition_->get_optype()};
  initHashTableOnCpuFromCache(cache_key);
  if (cpu_hash_table_buff_) {
    return 0;
  }
  const auto key_component_width = getKeyComponentWidth();
  const auto key_component_count = getKeyComponentCount();
  const auto entry_size =
      (key_component_count +
       (layout == JoinHashTableInterface::HashType::OneToOne ? 1 : 0)) *
      key_component_width;
  const auto keys_for_all_rows = join_columns.front().num_elems;
  const size_t one_to_many_hash_entries =
      layout == JoinHashTableInterface::HashType::OneToMany
          ? 2 * entry_count_ + keys_for_all_rows
          : 0;
  const size_t hash_table_size =
      entry_size * entry_count_ + one_to_many_hash_entries * sizeof(int32_t);

  // We can't allocate more than 2GB contiguous memory on GPU and each entry is 4 bytes.
  if (hash_table_size > static_cast<size_t>(std::numeric_limits<int32_t>::max())) {
    throw TooManyHashEntries();
  }

  VLOG(1) << "Initializing CPU Join Hash Table with " << entry_count_
          << " hash entries and " << one_to_many_hash_entries
          << " entries in the one to many buffer";
  VLOG(1) << "Total hash table size: " << hash_table_size << " Bytes";

  cpu_hash_table_buff_.reset(new std::vector<int8_t>(hash_table_size));
  int thread_count = cpu_threads();
  std::vector<std::future<void>> init_cpu_buff_threads;
  for (int thread_idx = 0; thread_idx < thread_count; ++thread_idx) {
    init_cpu_buff_threads.emplace_back(utils::async([this,
                                                     key_component_count,
                                                     key_component_width,
                                                     thread_idx,
                                                     thread_count,
                                                     layout] {
      switch (key_component_width) {
        case 4:
          init_baseline_hash_join_buff_32(
              &(*cpu_hash_table_buff_)[0],
              entry_count_,
              key_component_count,
              layout == JoinHashTableInterface::HashType::OneToOne,
              -1,
              thread_idx,
              thread_count);
          break;
        case 8:
          init_baseline_hash_join_buff_64(
              &(*cpu_hash_table_buff_)[0],
              entry_count_,
              key_component_count,
              layout == JoinHashTableInterface::HashType::OneToOne,
              -1,
              thread_idx,
              thread_count);
          break;
        default:
          CHECK(false);
      }
    }));
  }
  for (auto& child : init_cpu_buff_threads) {
    child.get();
  }
  std::vector<std::future<int>> fill_cpu_buff_threads;
  for (int thread_idx = 0; thread_idx < thread_count; ++thread_idx) {
    fill_cpu_buff_threads.emplace_back(utils::async(

        [this,
         &composite_key_info,
         &join_columns,
         &join_column_types,
         key_component_count,
         key_component_width,
         layout,
         thread_idx,
         thread_count] {
          switch (key_component_width) {
            case 4: {
              const auto key_handler =
                  GenericKeyHandler(key_component_count,
                                    true,
                                    &join_columns[0],
                                    &join_column_types[0],
                                    &composite_key_info.sd_inner_proxy_per_key[0],
                                    &composite_key_info.sd_outer_proxy_per_key[0]);
              return fill_baseline_hash_join_buff_32(
                  &(*cpu_hash_table_buff_)[0],
                  entry_count_,
                  -1,
                  key_component_count,
                  layout == JoinHashTableInterface::HashType::OneToOne,
                  &key_handler,
                  join_columns[0].num_elems,
                  thread_idx,
                  thread_count);
              break;
            }
            case 8: {
              const auto key_handler =
                  GenericKeyHandler(key_component_count,
                                    true,
                                    &join_columns[0],
                                    &join_column_types[0],
                                    &composite_key_info.sd_inner_proxy_per_key[0],
                                    &composite_key_info.sd_outer_proxy_per_key[0]);
              return fill_baseline_hash_join_buff_64(
                  &(*cpu_hash_table_buff_)[0],
                  entry_count_,
                  -1,
                  key_component_count,
                  layout == JoinHashTableInterface::HashType::OneToOne,
                  &key_handler,
                  join_columns[0].num_elems,
                  thread_idx,
                  thread_count);
              break;
            }
            default:
              CHECK(false);
          }
          return -1;
        }));
  }
  int err = 0;
  for (auto& child : fill_cpu_buff_threads) {
    int partial_err = child.get();
    if (partial_err) {
      err = partial_err;
    }
  }
  if (err) {
    cpu_hash_table_buff_.reset();
    return err;
  }
  if (layout == JoinHashTableInterface::HashType::OneToMany) {
    auto one_to_many_buff = reinterpret_cast<int32_t*>(&(*cpu_hash_table_buff_)[0] +
                                                       entry_count_ * entry_size);
    init_hash_join_buff(one_to_many_buff, entry_count_, -1, 0, 1);
    switch (key_component_width) {
      case 4: {
        const auto composite_key_dict =
            reinterpret_cast<int32_t*>(&(*cpu_hash_table_buff_)[0]);
        fill_one_to_many_baseline_hash_table_32(one_to_many_buff,
                                                composite_key_dict,
                                                entry_count_,
                                                -1,
                                                key_component_count,
                                                join_columns,
                                                join_column_types,
                                                join_bucket_info,
                                                composite_key_info.sd_inner_proxy_per_key,
                                                composite_key_info.sd_outer_proxy_per_key,
                                                thread_count);
        break;
      }
      case 8: {
        const auto composite_key_dict =
            reinterpret_cast<int64_t*>(&(*cpu_hash_table_buff_)[0]);
        fill_one_to_many_baseline_hash_table_64(one_to_many_buff,
                                                composite_key_dict,
                                                entry_count_,
                                                -1,
                                                key_component_count,
                                                join_columns,
                                                join_column_types,
                                                join_bucket_info,
                                                composite_key_info.sd_inner_proxy_per_key,
                                                composite_key_info.sd_outer_proxy_per_key,
                                                thread_count);
        break;
      }
      default:
        CHECK(false);
    }
  }
  if (!err && getInnerTableId() > 0) {
    putHashTableOnCpuToCache(cache_key);
  }
  return err;
}

int BaselineJoinHashTable::initHashTableOnGpu(
    const std::vector<JoinColumn>& join_columns,
    const std::vector<JoinColumnTypeInfo>& join_column_types,
    const std::vector<JoinBucketInfo>& join_bucket_info,
    const JoinHashTableInterface::HashType layout,
    const size_t key_component_width,
    const size_t key_component_count,
    const int device_id) {
  auto timer = DEBUG_TIMER(__func__);
  int err = 0;
#ifdef HAVE_CUDA
  auto& data_mgr = catalog_->getDataMgr();
  ThrustAllocator allocator(&data_mgr, device_id);
  auto dev_err_buff =
      reinterpret_cast<CUdeviceptr>(allocator.allocateScopedBuffer(sizeof(int)));
  copy_to_gpu(&data_mgr, dev_err_buff, &err, sizeof(err), device_id);
  switch (key_component_width) {
    case 4:
      init_baseline_hash_join_buff_on_device_32(
          reinterpret_cast<int8_t*>(gpu_hash_table_buff_[device_id]->getMemoryPtr()),
          entry_count_,
          key_component_count,
          layout == JoinHashTableInterface::HashType::OneToOne,
          -1,
          block_size_,
          grid_size_);
      break;
    case 8:
      init_baseline_hash_join_buff_on_device_64(
          reinterpret_cast<int8_t*>(gpu_hash_table_buff_[device_id]->getMemoryPtr()),
          entry_count_,
          key_component_count,
          layout == JoinHashTableInterface::HashType::OneToOne,
          -1,
          block_size_,
          grid_size_);
      break;
    default:
      UNREACHABLE();
  }
  auto join_columns_gpu = transfer_vector_of_flat_objects_to_gpu(join_columns, allocator);
  auto hash_buff =
      reinterpret_cast<int8_t*>(gpu_hash_table_buff_[device_id]->getMemoryPtr());
  auto join_column_types_gpu =
      transfer_vector_of_flat_objects_to_gpu(join_column_types, allocator);

  const auto key_handler = GenericKeyHandler(key_component_count,
                                             true,
                                             join_columns_gpu,
                                             join_column_types_gpu,
                                             nullptr,
                                             nullptr);
  const auto key_handler_gpu = transfer_flat_object_to_gpu(key_handler, allocator);
  switch (key_component_width) {
    case 4: {
      fill_baseline_hash_join_buff_on_device_32(
          hash_buff,
          entry_count_,
          -1,
          key_component_count,
          layout == JoinHashTableInterface::HashType::OneToOne,
          reinterpret_cast<int*>(dev_err_buff),
          key_handler_gpu,
          join_columns.front().num_elems,
          block_size_,
          grid_size_);
      copy_from_gpu(&data_mgr, &err, dev_err_buff, sizeof(err), device_id);
      break;
    }
    case 8: {
      fill_baseline_hash_join_buff_on_device_64(
          hash_buff,
          entry_count_,
          -1,
          key_component_count,
          layout == JoinHashTableInterface::HashType::OneToOne,
          reinterpret_cast<int*>(dev_err_buff),
          key_handler_gpu,
          join_columns.front().num_elems,
          block_size_,
          grid_size_);
      copy_from_gpu(&data_mgr, &err, dev_err_buff, sizeof(err), device_id);
      break;
    }
    default:
      UNREACHABLE();
  }
  if (err) {
    return err;
  }
  if (layout == JoinHashTableInterface::HashType::OneToMany) {
    const auto entry_size = key_component_count * key_component_width;
    auto one_to_many_buff = reinterpret_cast<int32_t*>(
        gpu_hash_table_buff_[device_id]->getMemoryPtr() + entry_count_ * entry_size);
    switch (key_component_width) {
      case 4: {
        const auto composite_key_dict =
            reinterpret_cast<int32_t*>(gpu_hash_table_buff_[device_id]->getMemoryPtr());
        init_hash_join_buff_on_device(
            one_to_many_buff, entry_count_, -1, block_size_, grid_size_);
        fill_one_to_many_baseline_hash_table_on_device_32(one_to_many_buff,
                                                          composite_key_dict,
                                                          entry_count_,
                                                          -1,
                                                          key_component_count,
                                                          key_handler_gpu,
                                                          join_columns.front().num_elems,
                                                          block_size_,
                                                          grid_size_);
        break;
      }
      case 8: {
        const auto composite_key_dict =
            reinterpret_cast<int64_t*>(gpu_hash_table_buff_[device_id]->getMemoryPtr());
        init_hash_join_buff_on_device(
            one_to_many_buff, entry_count_, -1, block_size_, grid_size_);
        fill_one_to_many_baseline_hash_table_on_device_64(one_to_many_buff,
                                                          composite_key_dict,
                                                          entry_count_,
                                                          -1,
                                                          key_handler_gpu,
                                                          join_columns.front().num_elems,
                                                          block_size_,
                                                          grid_size_);
        break;
      }
      default:
        UNREACHABLE();
    }
  }
#else
  UNREACHABLE();
#endif
  return err;
}

int BaselineJoinHashTable::initHashTableForDevice(
    const std::vector<JoinColumn>& join_columns,
    const std::vector<JoinColumnTypeInfo>& join_column_types,
    const std::vector<JoinBucketInfo>& join_bucket_info,
    const JoinHashTableInterface::HashType layout,
    const Data_Namespace::MemoryLevel effective_memory_level,
    const int device_id) {
  auto timer = DEBUG_TIMER(__func__);
  const auto key_component_width = getKeyComponentWidth();
  const auto key_component_count = getKeyComponentCount();
  int err = 0;
#ifdef HAVE_CUDA
  auto& data_mgr = catalog_->getDataMgr();
  if (memory_level_ == Data_Namespace::GPU_LEVEL) {
    const auto entry_size =
        (key_component_count +
         (layout == JoinHashTableInterface::HashType::OneToOne ? 1 : 0)) *
        key_component_width;
    const auto keys_for_all_rows = emitted_keys_count_;
    const size_t one_to_many_hash_entries = layoutRequiresAdditionalBuffers(layout)
                                                ? 2 * entry_count_ + keys_for_all_rows
                                                : 0;
    const size_t hash_table_size =
        entry_size * entry_count_ + one_to_many_hash_entries * sizeof(int32_t);

    // We can't allocate more than 2GB contiguous memory on GPU and each entry is 4 bytes.
    if (hash_table_size > static_cast<size_t>(std::numeric_limits<int32_t>::max())) {
      throw TooManyHashEntries();
    }

    VLOG(1) << "Initializing GPU Hash Table for device " << device_id << " with "
            << entry_count_ << " hash entries and " << one_to_many_hash_entries
            << " entries in the one to many buffer";
    VLOG(1) << "Total hash table size: " << hash_table_size << " Bytes";
    gpu_hash_table_buff_[device_id] =
        CudaAllocator::allocGpuAbstractBuffer(&data_mgr, hash_table_size, device_id);
  }
#else
  CHECK_EQ(Data_Namespace::CPU_LEVEL, effective_memory_level);
#endif
  if (effective_memory_level == Data_Namespace::CPU_LEVEL) {
    std::lock_guard<std::mutex> cpu_hash_table_buff_lock(cpu_hash_table_buff_mutex_);
    err = initHashTableOnCpu(join_columns, join_column_types, join_bucket_info, layout);
    // Transfer the hash table on the GPU if we've only built it on CPU
    // but the query runs on GPU (join on dictionary encoded columns).
    // Don't transfer the buffer if there was an error since we'll bail anyway.
    if (memory_level_ == Data_Namespace::GPU_LEVEL && !err) {
#ifdef HAVE_CUDA
      copy_to_gpu(
          &data_mgr,
          reinterpret_cast<CUdeviceptr>(gpu_hash_table_buff_[device_id]->getMemoryPtr()),
          &(*cpu_hash_table_buff_)[0],
          cpu_hash_table_buff_->size() * sizeof((*cpu_hash_table_buff_)[0]),
          device_id);
#else
      CHECK(false);
#endif
    }
  } else {
    err = initHashTableOnGpu(join_columns,
                             join_column_types,
                             join_bucket_info,
                             layout,
                             key_component_width,
                             key_component_count,
                             device_id);
  }
  return err;
}

#define LL_CONTEXT executor_->cgen_state_->context_
#define LL_BUILDER executor_->cgen_state_->ir_builder_
#define LL_INT(v) executor_->cgen_state_->llInt(v)
#define LL_FP(v) executor_->cgen_state_->llFp(v)
#define ROW_FUNC executor_->cgen_state_->row_func_

llvm::Value* BaselineJoinHashTable::codegenSlot(const CompilationOptions& co,
                                                const size_t index) {
  CHECK(getHashType() == JoinHashTableInterface::HashType::OneToOne);
  const auto key_component_width = getKeyComponentWidth();
  CHECK(key_component_width == 4 || key_component_width == 8);
  auto key_buff_lv = codegenKey(co);
  const auto hash_ptr = hashPtr(index);
  const auto key_ptr_lv =
      LL_BUILDER.CreatePointerCast(key_buff_lv, llvm::Type::getInt8PtrTy(LL_CONTEXT));
  const auto key_size_lv = LL_INT(getKeyComponentCount() * key_component_width);
  return executor_->cgen_state_->emitExternalCall(
      "baseline_hash_join_idx_" + std::to_string(key_component_width * 8),
      get_int_type(64, LL_CONTEXT),
      {hash_ptr, key_ptr_lv, key_size_lv, LL_INT(entry_count_)});
}

HashJoinMatchingSet BaselineJoinHashTable::codegenMatchingSet(
    const CompilationOptions& co,
    const size_t index) {
  const auto key_component_width = getKeyComponentWidth();
  CHECK(key_component_width == 4 || key_component_width == 8);
  auto key_buff_lv = codegenKey(co);
  CHECK(layout_ == JoinHashTableInterface::HashType::OneToMany);
  auto hash_ptr = JoinHashTable::codegenHashTableLoad(index, executor_);
  const auto composite_dict_ptr_type =
      llvm::Type::getIntNPtrTy(LL_CONTEXT, key_component_width * 8);
  const auto composite_key_dict =
      hash_ptr->getType()->isPointerTy()
          ? LL_BUILDER.CreatePointerCast(hash_ptr, composite_dict_ptr_type)
          : LL_BUILDER.CreateIntToPtr(hash_ptr, composite_dict_ptr_type);
  const auto key_component_count = getKeyComponentCount();
  const auto key = executor_->cgen_state_->emitExternalCall(
      "get_composite_key_index_" + std::to_string(key_component_width * 8),
      get_int_type(64, LL_CONTEXT),
      {key_buff_lv,
       LL_INT(key_component_count),
       composite_key_dict,
       LL_INT(entry_count_)});
  auto one_to_many_ptr = hash_ptr;
  if (one_to_many_ptr->getType()->isPointerTy()) {
    one_to_many_ptr =
        LL_BUILDER.CreatePtrToInt(hash_ptr, llvm::Type::getInt64Ty(LL_CONTEXT));
  } else {
    CHECK(one_to_many_ptr->getType()->isIntegerTy(64));
  }
  const auto composite_key_dict_size = offsetBufferOff();
  one_to_many_ptr =
      LL_BUILDER.CreateAdd(one_to_many_ptr, LL_INT(composite_key_dict_size));
  return JoinHashTable::codegenMatchingSet(
      {one_to_many_ptr, key, LL_INT(int64_t(0)), LL_INT(entry_count_ - 1)},
      false,
      false,
      false,
      getComponentBufferSize(),
      executor_);
}

size_t BaselineJoinHashTable::offsetBufferOff() const noexcept {
  return getKeyBufferSize();
}

size_t BaselineJoinHashTable::countBufferOff() const noexcept {
  if (layoutRequiresAdditionalBuffers(layout_)) {
    return offsetBufferOff() + getComponentBufferSize();
  } else {
    return getKeyBufferSize();
  }
}

size_t BaselineJoinHashTable::payloadBufferOff() const noexcept {
  if (layoutRequiresAdditionalBuffers(layout_)) {
    return countBufferOff() + getComponentBufferSize();
  } else {
    return getKeyBufferSize();
  }
}

size_t BaselineJoinHashTable::getKeyBufferSize() const noexcept {
  const auto key_component_width = getKeyComponentWidth();
  CHECK(key_component_width == 4 || key_component_width == 8);
  const auto key_component_count = getKeyComponentCount();
  if (layoutRequiresAdditionalBuffers(layout_)) {
    return entry_count_ * key_component_count * key_component_width;
  } else {
    return entry_count_ * (key_component_count + 1) * key_component_width;
  }
}

size_t BaselineJoinHashTable::getComponentBufferSize() const noexcept {
  return entry_count_ * sizeof(int32_t);
}

llvm::Value* BaselineJoinHashTable::codegenKey(const CompilationOptions& co) {
  const auto key_component_width = getKeyComponentWidth();
  CHECK(key_component_width == 4 || key_component_width == 8);
  const auto key_size_lv = LL_INT(getKeyComponentCount() * key_component_width);
  llvm::Value* key_buff_lv{nullptr};
  switch (key_component_width) {
    case 4:
      key_buff_lv =
          LL_BUILDER.CreateAlloca(llvm::Type::getInt32Ty(LL_CONTEXT), key_size_lv);
      break;
    case 8:
      key_buff_lv =
          LL_BUILDER.CreateAlloca(llvm::Type::getInt64Ty(LL_CONTEXT), key_size_lv);
      break;
    default:
      CHECK(false);
  }

  CodeGenerator code_generator(executor_);
  for (size_t i = 0; i < getKeyComponentCount(); ++i) {
    const auto key_comp_dest_lv = LL_BUILDER.CreateGEP(key_buff_lv, LL_INT(i));
    const auto& inner_outer_pair = inner_outer_pairs_[i];
    const auto outer_col = inner_outer_pair.second;
    const auto col_lvs = code_generator.codegen(outer_col, true, co);
    CHECK_EQ(size_t(1), col_lvs.size());
    const auto col_lv = LL_BUILDER.CreateSExt(
        col_lvs.front(), get_int_type(key_component_width * 8, LL_CONTEXT));
    LL_BUILDER.CreateStore(col_lv, key_comp_dest_lv);
  }
  return key_buff_lv;
}

llvm::Value* BaselineJoinHashTable::hashPtr(const size_t index) {
  auto hash_ptr = JoinHashTable::codegenHashTableLoad(index, executor_);
  const auto pi8_type = llvm::Type::getInt8PtrTy(LL_CONTEXT);
  return hash_ptr->getType()->isPointerTy()
             ? LL_BUILDER.CreatePointerCast(hash_ptr, pi8_type)
             : LL_BUILDER.CreateIntToPtr(hash_ptr, pi8_type);
}

#undef ROW_FUNC
#undef LL_INT
#undef LL_BUILDER
#undef LL_CONTEXT

int BaselineJoinHashTable::getInnerTableId() const noexcept {
  try {
    return getInnerTableId(inner_outer_pairs_);
  } catch (...) {
    CHECK(false);
  }
  return 0;
}

int BaselineJoinHashTable::getInnerTableRteIdx() const noexcept {
  CHECK(!inner_outer_pairs_.empty());
  const auto first_inner_col = inner_outer_pairs_.front().first;
  return first_inner_col->get_rte_idx();
}

JoinHashTableInterface::HashType BaselineJoinHashTable::getHashType() const noexcept {
  return layout_;
}

int BaselineJoinHashTable::getInnerTableId(
    const std::vector<InnerOuter>& inner_outer_pairs) {
  CHECK(!inner_outer_pairs.empty());
  const auto first_inner_col = inner_outer_pairs.front().first;
  return first_inner_col->get_table_id();
}

void BaselineJoinHashTable::checkHashJoinReplicationConstraint(const int table_id) const {
  if (!g_cluster) {
    return;
  }
  if (table_id >= 0) {
    const auto inner_td = catalog_->getMetadataForTable(table_id);
    CHECK(inner_td);
    const auto shard_count = shardCount();
    if (!shard_count && !table_is_replicated(inner_td)) {
      throw TableMustBeReplicated(inner_td->tableName);
    }
  }
}

const BaselineJoinHashTable::HashTableCacheValue*
BaselineJoinHashTable::findHashTableOnCpuInCache(const HashTableCacheKey& key) {
  std::lock_guard<std::mutex> hash_table_cache_lock(hash_table_cache_mutex_);
  for (const auto& kv : hash_table_cache_) {
    if (kv.first == key) {
      return &kv.second;
    }
  }
  return nullptr;
}

void BaselineJoinHashTable::initHashTableOnCpuFromCache(const HashTableCacheKey& key) {
  auto timer = DEBUG_TIMER(__func__);
  VLOG(1) << "Checking CPU hash table cache.";
  std::lock_guard<std::mutex> hash_table_cache_lock(hash_table_cache_mutex_);
  if (hash_table_cache_.size() == 0) {
    VLOG(1) << "CPU hash table cache was empty.";
  }
  for (const auto& kv : hash_table_cache_) {
    if (kv.first == key) {
      VLOG(1) << "Found a suitable hash table in the cache.";
      cpu_hash_table_buff_ = kv.second.buffer;
      layout_ = kv.second.type;
      entry_count_ = kv.second.entry_count;
      emitted_keys_count_ = kv.second.emitted_keys_count;
      break;
    } else {
      VLOG(1) << hash_table_cache_.size()
              << " hash tables found in cache. None were suitable for this query.";
    }
  }
}

void BaselineJoinHashTable::putHashTableOnCpuToCache(const HashTableCacheKey& key) {
  std::lock_guard<std::mutex> hash_table_cache_lock(hash_table_cache_mutex_);
  VLOG(1) << "Storing hash table in cache.";
  for (const auto& kv : hash_table_cache_) {
    if (std::get<0>(kv) == key) {
      return;
    }
  }
  hash_table_cache_.emplace_back(
      key,
      HashTableCacheValue{
          cpu_hash_table_buff_, layout_, entry_count_, emitted_keys_count_});
}

std::pair<ssize_t, size_t> BaselineJoinHashTable::getApproximateTupleCountFromCache(
    const HashTableCacheKey& key) const {
  std::lock_guard<std::mutex> hash_table_cache_lock(hash_table_cache_mutex_);
  for (const auto& kv : hash_table_cache_) {
    if (kv.first == key) {
      return std::make_pair(kv.second.entry_count / 2, kv.second.emitted_keys_count);
    }
  }
  return std::make_pair(-1, 0);
}

bool BaselineJoinHashTable::isBitwiseEq() const {
  return condition_->get_optype() == kBW_EQ;
}

void BaselineJoinHashTable::freeHashBufferMemory() {
#ifdef HAVE_CUDA
  freeHashBufferGpuMemory();
#endif
  freeHashBufferCpuMemory();
}

void BaselineJoinHashTable::freeHashBufferGpuMemory() {
#ifdef HAVE_CUDA
  auto& data_mgr = catalog_->getDataMgr();
  for (auto& buf : gpu_hash_table_buff_) {
    if (buf) {
      CudaAllocator::freeGpuAbstractBuffer(&data_mgr, buf);
      buf = nullptr;
    }
  }
#else
  CHECK(false);
#endif  // HAVE_CUDA
}

void BaselineJoinHashTable::freeHashBufferCpuMemory() {
  cpu_hash_table_buff_.reset();
}

std::map<std::vector<ChunkKey>, JoinHashTableInterface::HashType>
    HashTypeCache::hash_type_cache_;
std::mutex HashTypeCache::hash_type_cache_mutex_;

void HashTypeCache::set(const std::vector<ChunkKey>& key,
                        const JoinHashTableInterface::HashType hash_type) {
  std::lock_guard<std::mutex> hash_type_cache_lock(hash_type_cache_mutex_);
  hash_type_cache_[key] = hash_type;
}

std::pair<JoinHashTableInterface::HashType, bool> HashTypeCache::get(
    const std::vector<ChunkKey>& key) {
  std::lock_guard<std::mutex> hash_type_cache_lock(hash_type_cache_mutex_);
  const auto it = hash_type_cache_.find(key);
  if (it == hash_type_cache_.end()) {
    return {JoinHashTableInterface::HashType::OneToOne, false};
  }
  return {it->second, true};
}<|MERGE_RESOLUTION|>--- conflicted
+++ resolved
@@ -387,21 +387,13 @@
         shard_count
             ? only_shards_for_device(query_info.fragments, device_id, device_count_)
             : query_info.fragments;
-<<<<<<< HEAD
-    init_threads.push_back(utils::async(&BaselineJoinHashTable::reifyForDevice,
-                                        this,
-                                        columns_per_device[device_id],
-                                        layout,
-                                        device_id));
-=======
-    init_threads.push_back(std::async(std::launch::async,
+    init_threads.push_back(utils::async(
                                       &BaselineJoinHashTable::reifyForDevice,
                                       this,
                                       columns_per_device[device_id],
                                       layout,
                                       device_id,
                                       logger::thread_id()));
->>>>>>> 1815cb26
   }
   for (auto& init_thread : init_threads) {
     init_thread.wait();
@@ -460,15 +452,8 @@
     host_hll_buffer.resize(count_distinct_desc.bitmapPaddedSizeBytes());
   }
   std::vector<std::future<void>> approximate_distinct_device_threads;
-<<<<<<< HEAD
-  for (int device_id = 0; device_id < device_count; ++device_id) {
+  for (int device_id = 0; device_id < device_count_; ++device_id) {
     approximate_distinct_device_threads.emplace_back(utils::async(
-
-=======
-  for (int device_id = 0; device_id < device_count_; ++device_id) {
-    approximate_distinct_device_threads.emplace_back(std::async(
-        std::launch::async,
->>>>>>> 1815cb26
         [device_id,
          &columns_per_device,
          &count_distinct_desc,
