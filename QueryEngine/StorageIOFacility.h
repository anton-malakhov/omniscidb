--- conflicted
+++ resolved
@@ -28,17 +28,12 @@
 #include "Shared/likely.h"
 #include "Shared/thread_count.h"
 
-<<<<<<< HEAD
 #include <future>
 
 #include "Utils/Threading.h"
 
-template <typename FRAGMENTER_TYPE = Fragmenter_Namespace::InsertOrderFragmenter>
-class DefaultIOFacet {
-=======
 template <typename EXECUTOR_TRAITS, typename FRAGMENT_UPDATER = UpdateLogForFragment>
 class StorageIOFacility {
->>>>>>> 1815cb26
  public:
   using ExecutorType = typename EXECUTOR_TRAITS::ExecutorType;
   using CatalogType = typename EXECUTOR_TRAITS::CatalogType;
@@ -337,30 +332,11 @@
         RowProcessingFuturesVector entry_processing_futures;
         entry_processing_futures.reserve(usable_threads);
 
-<<<<<<< HEAD
-        auto thread_launcher = [&](auto const& type_tag) {
-          for (unsigned i = 0; i < static_cast<unsigned>(usable_threads); i++) {
-            entry_processing_futures.emplace_back(
-                utils::async(std::forward<decltype(process_rows)>(process_rows),
-                             type_tag,
-                             column_index,
-                             get_row_index(i),
-                             complete_entry_block_size));
-          }
-          if (partial_row_block_size) {
-            entry_processing_futures.emplace_back(
-                utils::async(std::forward<decltype(process_rows)>(process_rows),
-                             type_tag,
-                             column_index,
-                             get_row_index(usable_threads),
-                             partial_row_block_size));
-=======
         auto get_entry_at_func = [&update_log, &column_index](const size_t entry_index) {
           if (UNLIKELY(update_log.getColumnType(column_index).is_string())) {
             return update_log.getTranslatedEntryAt(entry_index);
           } else {
             return update_log.getEntryAt(entry_index);
->>>>>>> 1815cb26
           }
         };
 
@@ -547,35 +523,20 @@
       RowProcessingFuturesVector row_processing_futures;
       row_processing_futures.reserve(usable_threads);
 
-<<<<<<< HEAD
-    for (unsigned i = 0; i < (unsigned)usable_threads; i++) {
-      row_processing_futures.emplace_back(
-          utils::async(std::forward<decltype(process_rows)>(process_rows),
-                       get_row_index(i),
-                       complete_row_block_size));
-    }
-    if (partial_row_block_size) {
-      row_processing_futures.emplace_back(
-          utils::async(std::forward<decltype(process_rows)>(process_rows),
-                       get_row_index(usable_threads),
-                       partial_row_block_size));
-    }
-=======
       for (unsigned i = 0; i < (unsigned)usable_threads; i++) {
         row_processing_futures.emplace_back(
-            std::async(std::launch::async,
+            utils::async(
                        std::forward<decltype(process_rows)>(process_rows),
                        get_row_index(i),
                        complete_row_block_size));
       }
       if (partial_row_block_size) {
         row_processing_futures.emplace_back(
-            std::async(std::launch::async,
+            utils::async(
                        std::forward<decltype(process_rows)>(process_rows),
                        get_row_index(usable_threads),
                        partial_row_block_size));
       }
->>>>>>> 1815cb26
 
       uint64_t rows_processed(0);
       for (auto& t : row_processing_futures) {
