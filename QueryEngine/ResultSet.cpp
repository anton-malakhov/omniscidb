/*
 * Copyright 2017 MapD Technologies, Inc.
 *
 * Licensed under the Apache License, Version 2.0 (the "License");
 * you may not use this file except in compliance with the License.
 * You may obtain a copy of the License at
 *
 *     http://www.apache.org/licenses/LICENSE-2.0
 *
 * Unless required by applicable law or agreed to in writing, software
 * distributed under the License is distributed on an "AS IS" BASIS,
 * WITHOUT WARRANTIES OR CONDITIONS OF ANY KIND, either express or implied.
 * See the License for the specific language governing permissions and
 * limitations under the License.
 */

/**
 * @file    ResultSet.cpp
 * @author  Alex Suhan <alex@mapd.com>
 * @brief   Basic constructors and methods of the row set interface.
 *
 * Copyright (c) 2014 MapD Technologies, Inc.  All rights reserved.
 */

#include "ResultSet.h"

#include "Allocators/CudaAllocator.h"
#include "DataMgr/BufferMgr/BufferMgr.h"
#include "Execute.h"
#include "GpuMemUtils.h"
#include "InPlaceSort.h"
#include "OutputBufferInitialization.h"
#include "RuntimeFunctions.h"
#include "Shared/SqlTypesLayout.h"
#include "Shared/checked_alloc.h"
#include "Shared/likely.h"
#include "Shared/thread_count.h"
#include "Shared/threadpool.h"

#include <algorithm>
#include <bitset>
#include <future>
#include <numeric>

<<<<<<< HEAD
#include "Utils/Threading.h"
=======
extern bool g_use_tbb_pool;
>>>>>>> 1815cb26

ResultSetStorage::ResultSetStorage(const std::vector<TargetInfo>& targets,
                                   const QueryMemoryDescriptor& query_mem_desc,
                                   int8_t* buff,
                                   const bool buff_is_provided)
    : targets_(targets)
    , query_mem_desc_(query_mem_desc)
    , buff_(buff)
    , buff_is_provided_(buff_is_provided) {
  for (const auto& target_info : targets_) {
    if (target_info.agg_kind == kCOUNT ||
        target_info.agg_kind == kAPPROX_COUNT_DISTINCT) {
      target_init_vals_.push_back(0);
      continue;
    }
    if (!target_info.sql_type.get_notnull()) {
      int64_t init_val =
          null_val_bit_pattern(target_info.sql_type, takes_float_argument(target_info));
      target_init_vals_.push_back(target_info.is_agg ? init_val : 0);
    } else {
      target_init_vals_.push_back(target_info.is_agg ? 0xdeadbeef : 0);
    }
    if (target_info.agg_kind == kAVG) {
      target_init_vals_.push_back(0);
    } else if (target_info.agg_kind == kSAMPLE && target_info.sql_type.is_geometry()) {
      for (int i = 1; i < 2 * target_info.sql_type.get_physical_coord_cols(); i++) {
        target_init_vals_.push_back(0);
      }
    } else if (target_info.agg_kind == kSAMPLE && target_info.sql_type.is_varlen()) {
      target_init_vals_.push_back(0);
    }
  }
}

int8_t* ResultSetStorage::getUnderlyingBuffer() const {
  return buff_;
}

void ResultSet::keepFirstN(const size_t n) {
  CHECK_EQ(-1, cached_row_count_);
  keep_first_ = n;
}

void ResultSet::dropFirstN(const size_t n) {
  CHECK_EQ(-1, cached_row_count_);
  drop_first_ = n;
}

ResultSet::ResultSet(const std::vector<TargetInfo>& targets,
                     const ExecutorDeviceType device_type,
                     const QueryMemoryDescriptor& query_mem_desc,
                     const std::shared_ptr<RowSetMemoryOwner> row_set_mem_owner,
                     const Executor* executor)
    : targets_(targets)
    , device_type_(device_type)
    , device_id_(-1)
    , query_mem_desc_(query_mem_desc)
    , crt_row_buff_idx_(0)
    , fetched_so_far_(0)
    , drop_first_(0)
    , keep_first_(0)
    , row_set_mem_owner_(row_set_mem_owner)
    , queue_time_ms_(0)
    , render_time_ms_(0)
    , executor_(executor)
    , estimator_buffer_(nullptr)
    , host_estimator_buffer_(nullptr)
    , data_mgr_(nullptr)
    , separate_varlen_storage_valid_(false)
    , just_explain_(false)
    , cached_row_count_(-1)
    , geo_return_type_(GeoReturnType::WktString) {}

ResultSet::ResultSet(const std::vector<TargetInfo>& targets,
                     const std::vector<ColumnLazyFetchInfo>& lazy_fetch_info,
                     const std::vector<std::vector<const int8_t*>>& col_buffers,
                     const std::vector<std::vector<int64_t>>& frag_offsets,
                     const std::vector<int64_t>& consistent_frag_sizes,
                     const ExecutorDeviceType device_type,
                     const int device_id,
                     const QueryMemoryDescriptor& query_mem_desc,
                     const std::shared_ptr<RowSetMemoryOwner> row_set_mem_owner,
                     const Executor* executor)
    : targets_(targets)
    , device_type_(device_type)
    , device_id_(device_id)
    , query_mem_desc_(query_mem_desc)
    , crt_row_buff_idx_(0)
    , fetched_so_far_(0)
    , drop_first_(0)
    , keep_first_(0)
    , row_set_mem_owner_(row_set_mem_owner)
    , queue_time_ms_(0)
    , render_time_ms_(0)
    , executor_(executor)
    , lazy_fetch_info_(lazy_fetch_info)
    , col_buffers_{col_buffers}
    , frag_offsets_{frag_offsets}
    , consistent_frag_sizes_{consistent_frag_sizes}
    , estimator_buffer_(nullptr)
    , host_estimator_buffer_(nullptr)
    , data_mgr_(nullptr)
    , separate_varlen_storage_valid_(false)
    , just_explain_(false)
    , cached_row_count_(-1)
    , geo_return_type_(GeoReturnType::WktString) {}

ResultSet::ResultSet(const std::shared_ptr<const Analyzer::Estimator> estimator,
                     const ExecutorDeviceType device_type,
                     const int device_id,
                     Data_Namespace::DataMgr* data_mgr)
    : device_type_(device_type)
    , device_id_(device_id)
    , query_mem_desc_{}
    , crt_row_buff_idx_(0)
    , estimator_(estimator)
    , estimator_buffer_(nullptr)
    , host_estimator_buffer_(nullptr)
    , data_mgr_(data_mgr)
    , separate_varlen_storage_valid_(false)
    , just_explain_(false)
    , cached_row_count_(-1)
    , geo_return_type_(GeoReturnType::WktString) {
  if (device_type == ExecutorDeviceType::GPU) {
    estimator_buffer_ =
        CudaAllocator::alloc(data_mgr_, estimator_->getBufferSize(), device_id_);
    data_mgr->getCudaMgr()->zeroDeviceMem(
        estimator_buffer_, estimator_->getBufferSize(), device_id_);
  } else {
    host_estimator_buffer_ =
        static_cast<int8_t*>(checked_calloc(estimator_->getBufferSize(), 1));
  }
}

ResultSet::ResultSet(const std::string& explanation)
    : device_type_(ExecutorDeviceType::CPU)
    , device_id_(-1)
    , fetched_so_far_(0)
    , queue_time_ms_(0)
    , render_time_ms_(0)
    , estimator_buffer_(nullptr)
    , host_estimator_buffer_(nullptr)
    , separate_varlen_storage_valid_(false)
    , explanation_(explanation)
    , just_explain_(true)
    , cached_row_count_(-1)
    , geo_return_type_(GeoReturnType::WktString) {}

ResultSet::ResultSet(int64_t queue_time_ms,
                     int64_t render_time_ms,
                     const std::shared_ptr<RowSetMemoryOwner> row_set_mem_owner)
    : device_type_(ExecutorDeviceType::CPU)
    , device_id_(-1)
    , fetched_so_far_(0)
    , row_set_mem_owner_(row_set_mem_owner)
    , queue_time_ms_(queue_time_ms)
    , render_time_ms_(render_time_ms)
    , estimator_buffer_(nullptr)
    , host_estimator_buffer_(nullptr)
    , separate_varlen_storage_valid_(false)
    , just_explain_(true)
    , cached_row_count_(-1)
    , geo_return_type_(GeoReturnType::WktString){};

ResultSet::~ResultSet() {
  if (storage_) {
    CHECK(storage_->getUnderlyingBuffer());
    if (!storage_->buff_is_provided_) {
      free(storage_->getUnderlyingBuffer());
    }
  }
  for (auto& storage : appended_storage_) {
    if (storage && !storage->buff_is_provided_) {
      free(storage->getUnderlyingBuffer());
    }
  }
  if (host_estimator_buffer_) {
    CHECK(device_type_ == ExecutorDeviceType::CPU || estimator_buffer_);
    free(host_estimator_buffer_);
  }
}

ExecutorDeviceType ResultSet::getDeviceType() const {
  return device_type_;
}

const ResultSetStorage* ResultSet::allocateStorage() const {
  CHECK(!storage_);
  auto buff = static_cast<int8_t*>(
      checked_malloc(query_mem_desc_.getBufferSizeBytes(device_type_)));
  storage_.reset(new ResultSetStorage(targets_, query_mem_desc_, buff, false));
  return storage_.get();
}

const ResultSetStorage* ResultSet::allocateStorage(
    int8_t* buff,
    const std::vector<int64_t>& target_init_vals) const {
  CHECK(buff);
  CHECK(!storage_);
  storage_.reset(new ResultSetStorage(targets_, query_mem_desc_, buff, true));
  storage_->target_init_vals_ = target_init_vals;
  return storage_.get();
}

const ResultSetStorage* ResultSet::allocateStorage(
    const std::vector<int64_t>& target_init_vals) const {
  CHECK(!storage_);
  auto buff = static_cast<int8_t*>(
      checked_malloc(query_mem_desc_.getBufferSizeBytes(device_type_)));
  storage_.reset(new ResultSetStorage(targets_, query_mem_desc_, buff, false));
  storage_->target_init_vals_ = target_init_vals;
  return storage_.get();
}

size_t ResultSet::getCurrentRowBufferIndex() const {
  if (crt_row_buff_idx_ == 0) {
    throw std::runtime_error("current row buffer iteration index is undefined");
  }
  return crt_row_buff_idx_ - 1;
}

// Note: that.appended_storage_ does not get appended to this.
void ResultSet::append(ResultSet& that) {
  CHECK_EQ(-1, cached_row_count_);
  if (!that.storage_) {
    return;
  }
  appended_storage_.push_back(std::move(that.storage_));
  query_mem_desc_.setEntryCount(
      query_mem_desc_.getEntryCount() +
      appended_storage_.back()->query_mem_desc_.getEntryCount());
  chunks_.insert(chunks_.end(), that.chunks_.begin(), that.chunks_.end());
  col_buffers_.insert(
      col_buffers_.end(), that.col_buffers_.begin(), that.col_buffers_.end());
  frag_offsets_.insert(
      frag_offsets_.end(), that.frag_offsets_.begin(), that.frag_offsets_.end());
  consistent_frag_sizes_.insert(consistent_frag_sizes_.end(),
                                that.consistent_frag_sizes_.begin(),
                                that.consistent_frag_sizes_.end());
  chunk_iters_.insert(
      chunk_iters_.end(), that.chunk_iters_.begin(), that.chunk_iters_.end());
  if (separate_varlen_storage_valid_) {
    CHECK(that.separate_varlen_storage_valid_);
    serialized_varlen_buffer_.insert(serialized_varlen_buffer_.end(),
                                     that.serialized_varlen_buffer_.begin(),
                                     that.serialized_varlen_buffer_.end());
  }
  for (auto& buff : that.literal_buffers_) {
    literal_buffers_.push_back(std::move(buff));
  }
}

const ResultSetStorage* ResultSet::getStorage() const {
  return storage_.get();
}

size_t ResultSet::colCount() const {
  return just_explain_ ? 1 : targets_.size();
}

SQLTypeInfo ResultSet::getColType(const size_t col_idx) const {
  if (just_explain_) {
    return SQLTypeInfo(kTEXT, false);
  }
  CHECK_LT(col_idx, targets_.size());
  return targets_[col_idx].agg_kind == kAVG ? SQLTypeInfo(kDOUBLE, false)
                                            : targets_[col_idx].sql_type;
}

size_t ResultSet::rowCount(const bool force_parallel) const {
  if (just_explain_) {
    return 1;
  }
  if (!permutation_.empty()) {
    return permutation_.size();
  }
  if (cached_row_count_ != -1) {
    CHECK_GE(cached_row_count_, 0);
    return cached_row_count_;
  }
  if (!storage_) {
    return 0;
  }
  if (permutation_.empty() &&
      query_mem_desc_.getQueryDescriptionType() == QueryDescriptionType::Projection) {
    return binSearchRowCount();
  }
  if (force_parallel || entryCount() > 20000) {
    return parallelRowCount();
  }
  std::lock_guard<std::mutex> lock(row_iteration_mutex_);
  moveToBegin();
  size_t row_count{0};
  while (true) {
    auto crt_row = getNextRowUnlocked(false, false);
    if (crt_row.empty()) {
      break;
    }
    ++row_count;
  }
  moveToBegin();
  return row_count;
}

void ResultSet::setCachedRowCount(const size_t row_count) const {
  CHECK(cached_row_count_ == -1 || cached_row_count_ == static_cast<ssize_t>(row_count));
  cached_row_count_ = row_count;
}

<<<<<<< HEAD
size_t ResultSet::parallelRowCount() const {
  size_t row_count{0};
  const size_t worker_count = cpu_threads();
  std::vector<std::future<size_t>> counter_threads;
  for (size_t i = 0,
              start_entry = 0,
              stride = (entryCount() + worker_count - 1) / worker_count;
       i < worker_count && start_entry < entryCount();
       ++i, start_entry += stride) {
    const auto end_entry = std::min(start_entry + stride, entryCount());
    counter_threads.push_back(utils::async(
        [this](const size_t start, const size_t end) {
          size_t row_count{0};
          for (size_t i = start; i < end; ++i) {
            if (!isRowAtEmpty(i)) {
              ++row_count;
            }
          }
          return row_count;
        },
        start_entry,
        end_entry));
=======
size_t ResultSet::binSearchRowCount() const {
  if (!storage_) {
    return 0;
>>>>>>> 1815cb26
  }

  size_t row_count = storage_->binSearchRowCount();
  for (auto& s : appended_storage_) {
    row_count += s->binSearchRowCount();
  }

  if (keep_first_ + drop_first_) {
    const auto limited_row_count = std::min(keep_first_ + drop_first_, row_count);
    return limited_row_count < drop_first_ ? 0 : limited_row_count - drop_first_;
  }

  return row_count;
}

size_t ResultSet::parallelRowCount() const {
  auto execute_parallel_row_count = [this](auto counter_threads) -> size_t {
    const size_t worker_count = cpu_threads();
    for (size_t i = 0,
                start_entry = 0,
                stride = (entryCount() + worker_count - 1) / worker_count;
         i < worker_count && start_entry < entryCount();
         ++i, start_entry += stride) {
      const auto end_entry = std::min(start_entry + stride, entryCount());
      counter_threads.append(
          [this](const size_t start, const size_t end) {
            size_t row_count{0};
            for (size_t i = start; i < end; ++i) {
              if (!isRowAtEmpty(i)) {
                ++row_count;
              }
            }
            return row_count;
          },
          start_entry,
          end_entry);
    }
    const auto row_counts = counter_threads.join();
    const size_t row_count = std::accumulate(row_counts.begin(), row_counts.end(), 0);
    return row_count;
  };
  // will fall back to futures threadpool if TBB is not enabled
  const auto row_count =
      g_use_tbb_pool
          ? execute_parallel_row_count(threadpool::ThreadPool<size_t>())
          : execute_parallel_row_count(threadpool::FuturesThreadPool<size_t>());
  if (keep_first_ + drop_first_) {
    const auto limited_row_count = std::min(keep_first_ + drop_first_, row_count);
    return limited_row_count < drop_first_ ? 0 : limited_row_count - drop_first_;
  }
  return row_count;
}

bool ResultSet::definitelyHasNoRows() const {
  return !storage_ && !estimator_ && !just_explain_;
}

const QueryMemoryDescriptor& ResultSet::getQueryMemDesc() const {
  CHECK(storage_);
  return storage_->query_mem_desc_;
}

const std::vector<TargetInfo>& ResultSet::getTargetInfos() const {
  return targets_;
}

const std::vector<int64_t>& ResultSet::getTargetInitVals() const {
  CHECK(storage_);
  return storage_->target_init_vals_;
}

int8_t* ResultSet::getDeviceEstimatorBuffer() const {
  CHECK(device_type_ == ExecutorDeviceType::GPU);
  return estimator_buffer_;
}

int8_t* ResultSet::getHostEstimatorBuffer() const {
  return host_estimator_buffer_;
}

void ResultSet::syncEstimatorBuffer() const {
  CHECK(device_type_ == ExecutorDeviceType::GPU);
  CHECK(!host_estimator_buffer_);
  CHECK_EQ(size_t(0), estimator_->getBufferSize() % sizeof(int64_t));
  host_estimator_buffer_ =
      static_cast<int8_t*>(checked_calloc(estimator_->getBufferSize(), 1));
  copy_from_gpu(data_mgr_,
                host_estimator_buffer_,
                reinterpret_cast<CUdeviceptr>(estimator_buffer_),
                estimator_->getBufferSize(),
                device_id_);
}

void ResultSet::setQueueTime(const int64_t queue_time) {
  queue_time_ms_ = queue_time;
}

int64_t ResultSet::getQueueTime() const {
  return queue_time_ms_;
}

int64_t ResultSet::getRenderTime() const {
  return render_time_ms_;
}

void ResultSet::moveToBegin() const {
  crt_row_buff_idx_ = 0;
  fetched_so_far_ = 0;
}

bool ResultSet::isTruncated() const {
  return keep_first_ + drop_first_;
}

bool ResultSet::isExplain() const {
  return just_explain_;
}

int ResultSet::getDeviceId() const {
  return device_id_;
}

QueryMemoryDescriptor ResultSet::fixupQueryMemoryDescriptor(
    const QueryMemoryDescriptor& query_mem_desc) {
  auto query_mem_desc_copy = query_mem_desc;
  query_mem_desc_copy.resetGroupColWidths(
      std::vector<int8_t>(query_mem_desc_copy.getGroupbyColCount(), 8));
  if (query_mem_desc.didOutputColumnar()) {
    return query_mem_desc_copy;
  }
  query_mem_desc_copy.alignPaddedSlots();
  return query_mem_desc_copy;
}

void ResultSet::sort(const std::list<Analyzer::OrderEntry>& order_entries,
                     const size_t top_n) {
  auto timer = DEBUG_TIMER(__func__);
  CHECK_EQ(-1, cached_row_count_);
  CHECK(!targets_.empty());
#ifdef HAVE_CUDA
  if (canUseFastBaselineSort(order_entries, top_n)) {
    baselineSort(order_entries, top_n);
    return;
  }
#endif  // HAVE_CUDA
  if (query_mem_desc_.sortOnGpu()) {
    try {
      radixSortOnGpu(order_entries);
    } catch (const OutOfMemory&) {
      LOG(WARNING) << "Out of GPU memory during sort, finish on CPU";
      radixSortOnCpu(order_entries);
    } catch (const std::bad_alloc&) {
      LOG(WARNING) << "Out of GPU memory during sort, finish on CPU";
      radixSortOnCpu(order_entries);
    }
    return;
  }
  // This check isn't strictly required, but allows the index buffer to be 32-bit.
  if (query_mem_desc_.getEntryCount() > std::numeric_limits<uint32_t>::max()) {
    throw RowSortException("Sorting more than 4B elements not supported");
  }

  CHECK(permutation_.empty());

  const bool use_heap{order_entries.size() == 1 && top_n};
  if (use_heap && entryCount() > 100000) {
    if (g_enable_watchdog && (entryCount() > 20000000)) {
      throw WatchdogException("Sorting the result would be too slow");
    }
    parallelTop(order_entries, top_n);
    return;
  }

  if (g_enable_watchdog && (entryCount() > Executor::baseline_threshold)) {
    throw WatchdogException("Sorting the result would be too slow");
  }

  permutation_ = initPermutationBuffer(0, 1);

  auto compare = createComparator(order_entries, use_heap);

  if (use_heap) {
    topPermutation(permutation_, top_n, compare);
  } else {
    sortPermutation(compare);
  }
}

#ifdef HAVE_CUDA
void ResultSet::baselineSort(const std::list<Analyzer::OrderEntry>& order_entries,
                             const size_t top_n) {
  // If we only have on GPU, it's usually faster to do multi-threaded radix sort on CPU
  if (getGpuCount() > 1) {
    try {
      doBaselineSort(ExecutorDeviceType::GPU, order_entries, top_n);
    } catch (...) {
      doBaselineSort(ExecutorDeviceType::CPU, order_entries, top_n);
    }
  } else {
    doBaselineSort(ExecutorDeviceType::CPU, order_entries, top_n);
  }
}
#endif  // HAVE_CUDA

std::vector<uint32_t> ResultSet::initPermutationBuffer(const size_t start,
                                                       const size_t step) {
  CHECK_NE(size_t(0), step);
  std::vector<uint32_t> permutation;
  const auto total_entries = query_mem_desc_.getEntryCount();
  permutation.reserve(total_entries / step);
  for (size_t i = start; i < total_entries; i += step) {
    const auto storage_lookup_result = findStorage(i);
    const auto lhs_storage = storage_lookup_result.storage_ptr;
    const auto off = storage_lookup_result.fixedup_entry_idx;
    CHECK(lhs_storage);
    if (!lhs_storage->isEmptyEntry(off)) {
      permutation.push_back(i);
    }
  }
  return permutation;
}

const std::vector<uint32_t>& ResultSet::getPermutationBuffer() const {
  return permutation_;
}

void ResultSet::parallelTop(const std::list<Analyzer::OrderEntry>& order_entries,
                            const size_t top_n) {
  const size_t step = cpu_threads();
  std::vector<std::vector<uint32_t>> strided_permutations(step);
  std::vector<std::future<void>> init_futures;
  for (size_t start = 0; start < step; ++start) {
    init_futures.emplace_back(utils::async([this, start, step, &strided_permutations] {
      strided_permutations[start] = initPermutationBuffer(start, step);
    }));
  }
  for (auto& init_future : init_futures) {
    init_future.wait();
  }
  for (auto& init_future : init_futures) {
    init_future.get();
  }
  auto compare = createComparator(order_entries, true);
  std::vector<std::future<void>> top_futures;
  for (auto& strided_permutation : strided_permutations) {
    top_futures.emplace_back(utils::async([&strided_permutation, &compare, top_n] {
      topPermutation(strided_permutation, top_n, compare);
    }));
  }
  for (auto& top_future : top_futures) {
    top_future.wait();
  }
  for (auto& top_future : top_futures) {
    top_future.get();
  }
  permutation_.reserve(strided_permutations.size() * top_n);
  for (const auto& strided_permutation : strided_permutations) {
    permutation_.insert(
        permutation_.end(), strided_permutation.begin(), strided_permutation.end());
  }
  topPermutation(permutation_, top_n, compare);
}

std::pair<size_t, size_t> ResultSet::getStorageIndex(const size_t entry_idx) const {
  size_t fixedup_entry_idx = entry_idx;
  auto entry_count = storage_->query_mem_desc_.getEntryCount();
  const bool is_rowwise_layout = !storage_->query_mem_desc_.didOutputColumnar();
  if (fixedup_entry_idx < entry_count) {
    return {0, fixedup_entry_idx};
  }
  fixedup_entry_idx -= entry_count;
  for (size_t i = 0; i < appended_storage_.size(); ++i) {
    const auto& desc = appended_storage_[i]->query_mem_desc_;
    CHECK_NE(is_rowwise_layout, desc.didOutputColumnar());
    entry_count = desc.getEntryCount();
    if (fixedup_entry_idx < entry_count) {
      return {i + 1, fixedup_entry_idx};
    }
    fixedup_entry_idx -= entry_count;
  }
  UNREACHABLE() << "entry_idx = " << entry_idx << ", query_mem_desc_.getEntryCount() = "
                << query_mem_desc_.getEntryCount();
  return {};
}

ResultSet::StorageLookupResult ResultSet::findStorage(const size_t entry_idx) const {
  auto [stg_idx, fixedup_entry_idx] = getStorageIndex(entry_idx);
  return {stg_idx ? appended_storage_[stg_idx - 1].get() : storage_.get(),
          fixedup_entry_idx,
          stg_idx};
}

template <typename BUFFER_ITERATOR_TYPE>
bool ResultSet::ResultSetComparator<BUFFER_ITERATOR_TYPE>::operator()(
    const uint32_t lhs,
    const uint32_t rhs) const {
  // NB: The compare function must define a strict weak ordering, otherwise
  // std::sort will trigger a segmentation fault (or corrupt memory).
  const auto lhs_storage_lookup_result = result_set_->findStorage(lhs);
  const auto rhs_storage_lookup_result = result_set_->findStorage(rhs);
  const auto lhs_storage = lhs_storage_lookup_result.storage_ptr;
  const auto rhs_storage = rhs_storage_lookup_result.storage_ptr;
  const auto fixedup_lhs = lhs_storage_lookup_result.fixedup_entry_idx;
  const auto fixedup_rhs = rhs_storage_lookup_result.fixedup_entry_idx;
  for (const auto order_entry : order_entries_) {
    CHECK_GE(order_entry.tle_no, 1);
    const auto& agg_info = result_set_->targets_[order_entry.tle_no - 1];
    const auto entry_ti = get_compact_type(agg_info);
    bool float_argument_input = takes_float_argument(agg_info);
    // Need to determine if the float value has been stored as float
    // or if it has been compacted to a different (often larger 8 bytes)
    // in distributed case the floats are actually 4 bytes
    // TODO the above takes_float_argument() is widely used  wonder if this problem
    // exists elsewhere
    if (entry_ti.get_type() == kFLOAT) {
      const auto is_col_lazy =
          !result_set_->lazy_fetch_info_.empty() &&
          result_set_->lazy_fetch_info_[order_entry.tle_no - 1].is_lazily_fetched;
      if (result_set_->query_mem_desc_.getPaddedSlotWidthBytes(order_entry.tle_no - 1) ==
          sizeof(float)) {
        float_argument_input =
            result_set_->query_mem_desc_.didOutputColumnar() ? !is_col_lazy : true;
      }
    }
    const auto lhs_v = buffer_itr_.getColumnInternal(lhs_storage->buff_,
                                                     fixedup_lhs,
                                                     order_entry.tle_no - 1,
                                                     lhs_storage_lookup_result);
    const auto rhs_v = buffer_itr_.getColumnInternal(rhs_storage->buff_,
                                                     fixedup_rhs,
                                                     order_entry.tle_no - 1,
                                                     rhs_storage_lookup_result);
    if (UNLIKELY(isNull(entry_ti, lhs_v, float_argument_input) &&
                 isNull(entry_ti, rhs_v, float_argument_input))) {
      return false;
    }
    if (UNLIKELY(isNull(entry_ti, lhs_v, float_argument_input) &&
                 !isNull(entry_ti, rhs_v, float_argument_input))) {
      return use_heap_ ? !order_entry.nulls_first : order_entry.nulls_first;
    }
    if (UNLIKELY(isNull(entry_ti, rhs_v, float_argument_input) &&
                 !isNull(entry_ti, lhs_v, float_argument_input))) {
      return use_heap_ ? order_entry.nulls_first : !order_entry.nulls_first;
    }
    const bool use_desc_cmp = use_heap_ ? !order_entry.is_desc : order_entry.is_desc;
    if (LIKELY(lhs_v.isInt())) {
      CHECK(rhs_v.isInt());
      if (UNLIKELY(entry_ti.is_string() &&
                   entry_ti.get_compression() == kENCODING_DICT)) {
        CHECK_EQ(4, entry_ti.get_logical_size());
        const auto string_dict_proxy = result_set_->executor_->getStringDictionaryProxy(
            entry_ti.get_comp_param(), result_set_->row_set_mem_owner_, false);
        auto lhs_str = string_dict_proxy->getString(lhs_v.i1);
        auto rhs_str = string_dict_proxy->getString(rhs_v.i1);
        if (lhs_str == rhs_str) {
          continue;
        }
        return use_desc_cmp ? lhs_str > rhs_str : lhs_str < rhs_str;
      }
      if (UNLIKELY(is_distinct_target(result_set_->targets_[order_entry.tle_no - 1]))) {
        const auto lhs_sz = count_distinct_set_size(
            lhs_v.i1,
            result_set_->query_mem_desc_.getCountDistinctDescriptor(order_entry.tle_no -
                                                                    1));
        const auto rhs_sz = count_distinct_set_size(
            rhs_v.i1,
            result_set_->query_mem_desc_.getCountDistinctDescriptor(order_entry.tle_no -
                                                                    1));
        if (lhs_sz == rhs_sz) {
          continue;
        }
        return use_desc_cmp ? lhs_sz > rhs_sz : lhs_sz < rhs_sz;
      }
      if (lhs_v.i1 == rhs_v.i1) {
        continue;
      }
      if (entry_ti.is_fp()) {
        if (float_argument_input) {
          const auto lhs_dval = *reinterpret_cast<const float*>(may_alias_ptr(&lhs_v.i1));
          const auto rhs_dval = *reinterpret_cast<const float*>(may_alias_ptr(&rhs_v.i1));
          return use_desc_cmp ? lhs_dval > rhs_dval : lhs_dval < rhs_dval;
        } else {
          const auto lhs_dval =
              *reinterpret_cast<const double*>(may_alias_ptr(&lhs_v.i1));
          const auto rhs_dval =
              *reinterpret_cast<const double*>(may_alias_ptr(&rhs_v.i1));
          return use_desc_cmp ? lhs_dval > rhs_dval : lhs_dval < rhs_dval;
        }
      }
      return use_desc_cmp ? lhs_v.i1 > rhs_v.i1 : lhs_v.i1 < rhs_v.i1;
    } else {
      if (lhs_v.isPair()) {
        CHECK(rhs_v.isPair());
        const auto lhs =
            pair_to_double({lhs_v.i1, lhs_v.i2}, entry_ti, float_argument_input);
        const auto rhs =
            pair_to_double({rhs_v.i1, rhs_v.i2}, entry_ti, float_argument_input);
        if (lhs == rhs) {
          continue;
        }
        return use_desc_cmp ? lhs > rhs : lhs < rhs;
      } else {
        CHECK(lhs_v.isStr() && rhs_v.isStr());
        const auto lhs = lhs_v.strVal();
        const auto rhs = rhs_v.strVal();
        if (lhs == rhs) {
          continue;
        }
        return use_desc_cmp ? lhs > rhs : lhs < rhs;
      }
    }
  }
  return false;
}

void ResultSet::topPermutation(
    std::vector<uint32_t>& to_sort,
    const size_t n,
    const std::function<bool(const uint32_t, const uint32_t)> compare) {
  std::make_heap(to_sort.begin(), to_sort.end(), compare);
  std::vector<uint32_t> permutation_top;
  permutation_top.reserve(n);
  for (size_t i = 0; i < n && !to_sort.empty(); ++i) {
    permutation_top.push_back(to_sort.front());
    std::pop_heap(to_sort.begin(), to_sort.end(), compare);
    to_sort.pop_back();
  }
  to_sort.swap(permutation_top);
}

void ResultSet::sortPermutation(
    const std::function<bool(const uint32_t, const uint32_t)> compare) {
  std::sort(permutation_.begin(), permutation_.end(), compare);
}

void ResultSet::radixSortOnGpu(
    const std::list<Analyzer::OrderEntry>& order_entries) const {
  auto data_mgr = &executor_->catalog_->getDataMgr();
  const int device_id{0};
  CudaAllocator cuda_allocator(data_mgr, device_id);
  std::vector<int64_t*> group_by_buffers(executor_->blockSize());
  group_by_buffers[0] = reinterpret_cast<int64_t*>(storage_->getUnderlyingBuffer());
  auto dev_group_by_buffers =
      create_dev_group_by_buffers(&cuda_allocator,
                                  group_by_buffers,
                                  query_mem_desc_,
                                  executor_->blockSize(),
                                  executor_->gridSize(),
                                  device_id,
                                  ExecutorDispatchMode::KernelPerFragment,
                                  -1,
                                  true,
                                  true,
                                  false,
                                  nullptr);
  inplace_sort_gpu(
      order_entries, query_mem_desc_, dev_group_by_buffers, data_mgr, device_id);
  copy_group_by_buffers_from_gpu(
      data_mgr,
      group_by_buffers,
      query_mem_desc_.getBufferSizeBytes(ExecutorDeviceType::GPU),
      dev_group_by_buffers.second,
      query_mem_desc_,
      executor_->blockSize(),
      executor_->gridSize(),
      device_id,
      false);
}

void ResultSet::radixSortOnCpu(
    const std::list<Analyzer::OrderEntry>& order_entries) const {
  CHECK(!query_mem_desc_.hasKeylessHash());
  std::vector<int64_t> tmp_buff(query_mem_desc_.getEntryCount());
  std::vector<int32_t> idx_buff(query_mem_desc_.getEntryCount());
  CHECK_EQ(size_t(1), order_entries.size());
  auto buffer_ptr = storage_->getUnderlyingBuffer();
  for (const auto& order_entry : order_entries) {
    const auto target_idx = order_entry.tle_no - 1;
    const auto sortkey_val_buff = reinterpret_cast<int64_t*>(
        buffer_ptr + query_mem_desc_.getColOffInBytes(target_idx));
    const auto chosen_bytes = query_mem_desc_.getPaddedSlotWidthBytes(target_idx);
    sort_groups_cpu(sortkey_val_buff,
                    &idx_buff[0],
                    query_mem_desc_.getEntryCount(),
                    order_entry.is_desc,
                    chosen_bytes);
    apply_permutation_cpu(reinterpret_cast<int64_t*>(buffer_ptr),
                          &idx_buff[0],
                          query_mem_desc_.getEntryCount(),
                          &tmp_buff[0],
                          sizeof(int64_t));
    for (size_t target_idx = 0; target_idx < query_mem_desc_.getSlotCount();
         ++target_idx) {
      if (static_cast<int>(target_idx) == order_entry.tle_no - 1) {
        continue;
      }
      const auto chosen_bytes = query_mem_desc_.getPaddedSlotWidthBytes(target_idx);
      const auto satellite_val_buff = reinterpret_cast<int64_t*>(
          buffer_ptr + query_mem_desc_.getColOffInBytes(target_idx));
      apply_permutation_cpu(satellite_val_buff,
                            &idx_buff[0],
                            query_mem_desc_.getEntryCount(),
                            &tmp_buff[0],
                            chosen_bytes);
    }
  }
}

void ResultSetStorage::addCountDistinctSetPointerMapping(const int64_t remote_ptr,
                                                         const int64_t ptr) {
  const auto it_ok = count_distinct_sets_mapping_.emplace(remote_ptr, ptr);
  CHECK(it_ok.second);
}

int64_t ResultSetStorage::mappedPtr(const int64_t remote_ptr) const {
  const auto it = count_distinct_sets_mapping_.find(remote_ptr);
  // Due to the removal of completely zero bitmaps in a distributed transfer there will be
  // remote ptr that do not not exists. Return 0 if no pointer found
  if (it == count_distinct_sets_mapping_.end()) {
    return int64_t(0);
  }
  return it->second;
}

size_t ResultSet::getLimit() const {
  return keep_first_;
}

std::shared_ptr<const std::vector<std::string>> ResultSet::getStringDictionaryPayloadCopy(
    const int dict_id) const {
  CHECK(executor_);
  const auto sdp =
      executor_->getStringDictionaryProxy(dict_id, row_set_mem_owner_, false);
  return sdp->getDictionary()->copyStrings();
}

bool can_use_parallel_algorithms(const ResultSet& rows) {
  return !rows.isTruncated();
}

bool use_parallel_algorithms(const ResultSet& rows) {
  return can_use_parallel_algorithms(rows) && rows.entryCount() >= 20000;
}

/**
 * Determines if it is possible to directly form a ColumnarResults class from this
 * result set, bypassing the default columnarization.
 *
 * NOTE: If there exists a permutation vector (i.e., in some ORDER BY queries), it
 * becomes equivalent to the row-wise columnarization.
 */
bool ResultSet::isDirectColumnarConversionPossible() const {
  if (!g_enable_direct_columnarization) {
    return false;
  } else if (query_mem_desc_.didOutputColumnar()) {
    return permutation_.empty() && (query_mem_desc_.getQueryDescriptionType() ==
                                        QueryDescriptionType::Projection ||
                                    (query_mem_desc_.getQueryDescriptionType() ==
                                         QueryDescriptionType::GroupByPerfectHash ||
                                     query_mem_desc_.getQueryDescriptionType() ==
                                         QueryDescriptionType::GroupByBaselineHash));
  } else {
    return permutation_.empty() && (query_mem_desc_.getQueryDescriptionType() ==
                                        QueryDescriptionType::GroupByPerfectHash ||
                                    query_mem_desc_.getQueryDescriptionType() ==
                                        QueryDescriptionType::GroupByBaselineHash);
  }
}

bool ResultSet::isZeroCopyColumnarConversionPossible(size_t column_idx) const {
  return query_mem_desc_.didOutputColumnar() &&
         query_mem_desc_.getQueryDescriptionType() == QueryDescriptionType::Projection &&
         appended_storage_.empty() && storage_ &&
         (lazy_fetch_info_.empty() || !lazy_fetch_info_[column_idx].is_lazily_fetched);
}

const int8_t* ResultSet::getColumnarBuffer(size_t column_idx) const {
  CHECK(isZeroCopyColumnarConversionPossible(column_idx));
  return storage_->getUnderlyingBuffer() + query_mem_desc_.getColOffInBytes(column_idx);
}

// returns a bitmap (and total number) of all single slot targets
std::tuple<std::vector<bool>, size_t> ResultSet::getSingleSlotTargetBitmap() const {
  std::vector<bool> target_bitmap(targets_.size(), true);
  size_t num_single_slot_targets = 0;
  for (size_t target_idx = 0; target_idx < targets_.size(); target_idx++) {
    const auto& sql_type = targets_[target_idx].sql_type;
    if (targets_[target_idx].is_agg && targets_[target_idx].agg_kind == kAVG) {
      target_bitmap[target_idx] = false;
    } else if (sql_type.is_varlen()) {
      target_bitmap[target_idx] = false;
    } else {
      num_single_slot_targets++;
    }
  }
  return std::make_tuple(std::move(target_bitmap), num_single_slot_targets);
}

/**
 * This function returns a bitmap and population count of it, where it denotes
 * all supported single-column targets suitable for direct columnarization.
 *
 * The final goal is to remove the need for such selection, but at the moment for any
 * target that doesn't qualify for direct columnarization, we use the traditional
 * result set's iteration to handle it (e.g., count distinct, approximate count distinct)
 */
std::tuple<std::vector<bool>, size_t> ResultSet::getSupportedSingleSlotTargetBitmap()
    const {
  CHECK(isDirectColumnarConversionPossible());
  auto [single_slot_targets, num_single_slot_targets] = getSingleSlotTargetBitmap();

  for (size_t target_idx = 0; target_idx < single_slot_targets.size(); target_idx++) {
    const auto& target = targets_[target_idx];
    if (single_slot_targets[target_idx] &&
        (is_distinct_target(target) ||
         (target.is_agg && target.agg_kind == kSAMPLE && target.sql_type == kFLOAT))) {
      single_slot_targets[target_idx] = false;
      num_single_slot_targets--;
    }
  }
  CHECK_GE(num_single_slot_targets, size_t(0));
  return std::make_tuple(std::move(single_slot_targets), num_single_slot_targets);
}

// returns the starting slot index for all targets in the result set
std::vector<size_t> ResultSet::getSlotIndicesForTargetIndices() const {
  std::vector<size_t> slot_indices(targets_.size(), 0);
  size_t slot_index = 0;
  for (size_t target_idx = 0; target_idx < targets_.size(); target_idx++) {
    slot_indices[target_idx] = slot_index;
    slot_index = advance_slot(slot_index, targets_[target_idx], false);
  }
  return slot_indices;
}<|MERGE_RESOLUTION|>--- conflicted
+++ resolved
@@ -41,12 +41,9 @@
 #include <bitset>
 #include <future>
 #include <numeric>
-
-<<<<<<< HEAD
 #include "Utils/Threading.h"
-=======
+
 extern bool g_use_tbb_pool;
->>>>>>> 1815cb26
 
 ResultSetStorage::ResultSetStorage(const std::vector<TargetInfo>& targets,
                                    const QueryMemoryDescriptor& query_mem_desc,
@@ -356,34 +353,10 @@
   cached_row_count_ = row_count;
 }
 
-<<<<<<< HEAD
-size_t ResultSet::parallelRowCount() const {
-  size_t row_count{0};
-  const size_t worker_count = cpu_threads();
-  std::vector<std::future<size_t>> counter_threads;
-  for (size_t i = 0,
-              start_entry = 0,
-              stride = (entryCount() + worker_count - 1) / worker_count;
-       i < worker_count && start_entry < entryCount();
-       ++i, start_entry += stride) {
-    const auto end_entry = std::min(start_entry + stride, entryCount());
-    counter_threads.push_back(utils::async(
-        [this](const size_t start, const size_t end) {
-          size_t row_count{0};
-          for (size_t i = start; i < end; ++i) {
-            if (!isRowAtEmpty(i)) {
-              ++row_count;
-            }
-          }
-          return row_count;
-        },
-        start_entry,
-        end_entry));
-=======
+
 size_t ResultSet::binSearchRowCount() const {
   if (!storage_) {
     return 0;
->>>>>>> 1815cb26
   }
 
   size_t row_count = storage_->binSearchRowCount();
