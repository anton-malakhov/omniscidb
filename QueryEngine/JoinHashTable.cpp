--- conflicted
+++ resolved
@@ -28,7 +28,7 @@
 #include <numeric>
 #include <thread>
 
-#include "ArrowUtil.h"
+#include "Shared/ArrowUtil.h"
 #include "Utils/Threading.h"
 namespace {
 
@@ -504,15 +504,7 @@
               ? only_shards_for_device(query_info.fragments, device_id, device_count_)
               : query_info.fragments;
       init_threads.push_back(
-<<<<<<< HEAD
-          utils::async(hash_type_ == JoinHashTableInterface::HashType::OneToOne
-                           ? &JoinHashTable::reifyOneToOneForDevice
-                           : &JoinHashTable::reifyOneToManyForDevice,
-                       this,
-                       fragments,
-                       device_id));
-=======
-          std::async(std::launch::async,
+          utils::async(
                      hash_type_ == JoinHashTableInterface::HashType::OneToOne
                          ? &JoinHashTable::reifyOneToOneForDevice
                          : &JoinHashTable::reifyOneToManyForDevice,
@@ -520,7 +512,6 @@
                      fragments,
                      device_id,
                      logger::thread_id()));
->>>>>>> 1815cb26
     }
     for (auto& init_thread : init_threads) {
       init_thread.wait();
@@ -539,17 +530,12 @@
               ? only_shards_for_device(query_info.fragments, device_id, device_count_)
               : query_info.fragments;
 
-<<<<<<< HEAD
       init_threads.push_back(utils::async(
-          &JoinHashTable::reifyOneToManyForDevice, this, fragments, device_id));
-=======
-      init_threads.push_back(std::async(std::launch::async,
                                         &JoinHashTable::reifyOneToManyForDevice,
                                         this,
                                         fragments,
                                         device_id,
                                         logger::thread_id()));
->>>>>>> 1815cb26
     }
     for (auto& init_thread : init_threads) {
       init_thread.wait();
@@ -734,62 +720,26 @@
       CHECK(sd_outer_proxy);
     }
     int thread_count = cpu_threads();
-    auto thread_pool = utils::GetCpuThreadPool();
-    {
-      auto init_cpu_buff_threads = utils::TaskGroup::MakeThreaded(thread_pool);
-      for (int thread_idx = 0; thread_idx < thread_count; ++thread_idx) {
-        init_cpu_buff_threads->Append(
-            [this, hash_entry_info, hash_join_invalid_val, thread_idx, thread_count] {
-              init_hash_join_buff(&(*cpu_hash_table_buff_)[0],
-                                  hash_entry_info.getNormalizedHashEntryCount(),
-                                  hash_join_invalid_val,
-                                  thread_idx,
-                                  thread_count);
-              return arrow::Status::OK();
-            });
-      }
-      ARROW_THROW_NOT_OK(init_cpu_buff_threads->Finish());
-    }
+    std::vector<std::future<void>> init_cpu_buff_threads;
+    for (int thread_idx = 0; thread_idx < thread_count; ++thread_idx) {
+      init_cpu_buff_threads.emplace_back(utils::async(
+          [this, hash_entry_info, hash_join_invalid_val, thread_idx, thread_count] {
+            init_hash_join_buff(&(*cpu_hash_table_buff_)[0],
+                                hash_entry_info.getNormalizedHashEntryCount(),
+                                hash_join_invalid_val,
+                                thread_idx,
+                                thread_count);
+          }));
+    }
+    for (auto& t : init_cpu_buff_threads) {
+      t.wait();
+    }
+    init_cpu_buff_threads.clear();
+    
     int err{0};
-<<<<<<< HEAD
-    {
-      auto init_cpu_buff_threads = utils::TaskGroup::MakeThreaded(thread_pool);
-      for (int thread_idx = 0; thread_idx < thread_count; ++thread_idx) {
-        init_cpu_buff_threads->Append([this,
-                                       hash_join_invalid_val,
-                                       col_buff,
-                                       num_elements,
-                                       sd_inner_proxy,
-                                       sd_outer_proxy,
-                                       thread_idx,
-                                       thread_count,
-                                       &ti,
-                                       &err,
-                                       hash_entry_info] {
-          int partial_err =
-              fill_hash_join_buff_bucketized(&(*cpu_hash_table_buff_)[0],
-                                             hash_join_invalid_val,
-                                             {col_buff, num_elements},
-                                             {static_cast<size_t>(ti.get_size()),
-                                              col_range_.getIntMin(),
-                                              col_range_.getIntMax(),
-                                              inline_fixed_encoding_null_val(ti),
-                                              isBitwiseEq(),
-                                              col_range_.getIntMax() + 1,
-                                              get_join_column_type_kind(ti)},
-                                             sd_inner_proxy,
-                                             sd_outer_proxy,
-                                             thread_idx,
-                                             thread_count,
-                                             hash_entry_info.bucket_normalization);
-          __sync_val_compare_and_swap(&err, 0, partial_err);
-          return arrow::Status::OK();
-        });
-      }
-      ARROW_THROW_NOT_OK(init_cpu_buff_threads->Finish());
-=======
+
     for (int thread_idx = 0; thread_idx < thread_count; ++thread_idx) {
-      init_cpu_buff_threads.emplace_back([this,
+      init_cpu_buff_threads.emplace_back(utils::async([this,
                                           hash_join_invalid_val,
                                           &join_column,
                                           sd_inner_proxy,
@@ -816,11 +766,10 @@
                                            thread_count,
                                            hash_entry_info.bucket_normalization);
         __sync_val_compare_and_swap(&err, 0, partial_err);
-      });
+      }));
     }
     for (auto& t : init_cpu_buff_threads) {
-      t.join();
->>>>>>> 1815cb26
+      t.wait();
     }
 
     if (err) {
