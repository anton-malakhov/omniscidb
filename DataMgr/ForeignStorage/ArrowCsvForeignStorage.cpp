

#include "ArrowCsvForeignStorage.h"

#include "Shared/Logger.h"

#include <arrow/api.h>
#include <arrow/csv/reader.h>
#include <arrow/io/file.h>
#include "../DataMgr/StringNoneEncoder.h"

std::shared_ptr<arrow::Table> g_arrowTable;

void ArrowCsvForeignStorage::append(
    const std::vector<ForeignStorageColumnBuffer>& column_buffers) {
  printf("-- aaaaaapend!!!!\n");
  CHECK(false);
}

void ArrowCsvForeignStorage::read(const ChunkKey& chunk_key,
                                  const SQLTypeInfo& sql_type,
                                  int8_t* dest,
                                  const size_t numBytes) {
  printf("-- reading %d:%d<=%u\n", chunk_key[2], chunk_key[3], unsigned(numBytes));
  arrow::Table &table = *g_arrowTable.get();
  auto ch_array = table.column(chunk_key[2]-1)->data();
  auto array_data = ch_array->chunk(chunk_key[3])->data().get();
  std::shared_ptr<arrow::Buffer> bp;
  
  if(sql_type.get_type() == kTEXT) {
    // ONLY FOR NONE ENCODED STRINGS
    if(chunk_key[4] == 1) {
      bp = array_data->buffers[2];
    } else {
      bp = array_data->buffers[1];
    }
  } else {
    bp = array_data->buffers[1];
  }
  std::memcpy(dest, bp->data(), bp->size());
  CHECK_EQ(numBytes, (size_t)bp->size());
}

void ArrowCsvForeignStorage::prepareTable(const int db_id, const std::string &type, TableDescriptor& td, std::list<ColumnDescriptor>& cols) {
  td.hasDeletedCol = false;
}

void ArrowCsvForeignStorage::registerTable(std::pair<int, int> table_key, const std::string &info, const TableDescriptor& td,
                                            const std::list<ColumnDescriptor>& cols, Data_Namespace::AbstractBufferMgr *mgr) {
  printf("-- registering %s!!!!\n", info.c_str());
  auto popt = arrow::csv::ParseOptions::Defaults();
  popt.quoting = false;
  popt.newlines_in_values = false;

  auto ropt = arrow::csv::ReadOptions::Defaults();
  ropt.use_threads = true;
  ropt.block_size = 1*1024*1024;

  auto copt = arrow::csv::ConvertOptions::Defaults();
  auto memp = arrow::default_memory_pool();

  std::shared_ptr<arrow::io::ReadableFile> inp;
  auto r = arrow::io::ReadableFile::Open(info.c_str(), &inp); // TODO check existence
  CHECK(r.ok());

  std::shared_ptr<arrow::csv::TableReader> trp;
  r = arrow::csv::TableReader::Make(memp, inp, ropt, popt, copt, &trp);
  CHECK(r.ok());

  r = trp->Read(&g_arrowTable);
  CHECK(r.ok());
  
  arrow::Table &table = *g_arrowTable.get();
  auto c0 = table.column(0)->data().get();
  int num_cols = table.num_columns();
  int num_frags = c0->num_chunks();

  // data comes like this - database_id, table_id, column_id, fragment_id
  ChunkKey key{table_key.first, table_key.second, 0, 0};
  for(auto c : cols) {
    key[2] = c.columnId;
    if(!c.isSystemCol)
      for(int f = 0; f < num_frags; f++ ) {
        key[3] = f;
        auto c0f = c0->chunk(f).get();
        if(c.columnType.get_type() == kTEXT) {
          {
            auto k = key;
            k.push_back(1);
            auto b = mgr->createBuffer(k);
            auto sz = c0f->data()->buffers[2]->size();
            b->setSize(sz);
            b->encoder = std::make_unique<StringNoneEncoder>(b);
            b->has_encoder = true;
            b->sql_type = c.columnType;
          }
          {
            auto k = key;
            k.push_back(2);
            auto &b = *mgr->createBuffer(k);
            b.sql_type = SQLTypeInfo(kINT, false);
            auto sz = c0f->length();
            b.setSize(sz);
          }
        } else {
          auto &b = *mgr->createBuffer(key);
<<<<<<< HEAD
          b.sql_type = SQLTypeInfo(kBIGINT, false);
=======
          b.sql_type = c.columnType;
>>>>>>> 4a14b54c
          auto sz = c0f->length();
          b.setSize(sz);
        }
        //TODO: check dynamic_cast<arrow::FixedWidthType*>(c0f->type().get())->bit_width() == b.sql_type.get_size()
  }   }
  printf("-- created %d:%d cols:frags\n", num_cols, num_frags);
}

std::string ArrowCsvForeignStorage::getType() const {
  printf("-- getting used!!!!\n");
  return "CSV";
}<|MERGE_RESOLUTION|>--- conflicted
+++ resolved
@@ -104,11 +104,7 @@
           }
         } else {
           auto &b = *mgr->createBuffer(key);
-<<<<<<< HEAD
-          b.sql_type = SQLTypeInfo(kBIGINT, false);
-=======
           b.sql_type = c.columnType;
->>>>>>> 4a14b54c
           auto sz = c0f->length();
           b.setSize(sz);
         }
