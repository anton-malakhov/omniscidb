/*
 * Copyright 2020 OmniSci, Inc.
 *
 * Licensed under the Apache License, Version 2.0 (the "License");
 * you may not use this file except in compliance with the License.
 * You may obtain a copy of the License at
 *
 *     http://www.apache.org/licenses/LICENSE-2.0
 *
 * Unless required by applicable law or agreed to in writing, software
 * distributed under the License is distributed on an "AS IS" BASIS,
 * WITHOUT WARRANTIES OR CONDITIONS OF ANY KIND, either express or implied.
 * See the License for the specific language governing permissions and
 * limitations under the License.
 */

#pragma once

#include "ForeignServer.h"

#include "OptionsContainer.h"
#include "TableDescriptor.h"

namespace foreign_storage {
struct ForeignTable : public TableDescriptor, public OptionsContainer {
<<<<<<< HEAD
  ForeignServer* foreign_server;
=======
  const ForeignServer* foreign_server;
>>>>>>> 94d66a3a
  static constexpr std::array<char const*, 1> supported_options{"FRAGMENT_SIZE"};
};
}  // namespace foreign_storage<|MERGE_RESOLUTION|>--- conflicted
+++ resolved
@@ -23,11 +23,7 @@
 
 namespace foreign_storage {
 struct ForeignTable : public TableDescriptor, public OptionsContainer {
-<<<<<<< HEAD
-  ForeignServer* foreign_server;
-=======
   const ForeignServer* foreign_server;
->>>>>>> 94d66a3a
   static constexpr std::array<char const*, 1> supported_options{"FRAGMENT_SIZE"};
 };
 }  // namespace foreign_storage