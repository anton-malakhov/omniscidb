# Compiled Object files
*.slo
*.lo
*.o
*.obj

# Compiled Dynamic libraries
*.so
*.dylib
*.dll

# Compiled Static libraries
*.lai
*.la
*.a
*.lib

# Executables
*.exe
*.out
*.app

# CMake files
CMakeCache.txt
CMakeFiles
Makefile
cmake_install.cmake
install_manifest.txt
_build/
build/
build_debug/
build_release/
build3.6/
!docker/build/

# history files
omnisql_history.txt
.gdb_history

# Eclipse build files
Debug/
.settings/

# VS code settings files
.vscode/

# VIM editor files
.*.swp

# Thrift-generated files
java/src/gen/
gen-js/
gen-py/
java/target/
java/**/mapd_log/

# go files
ThirdParty/go/bin/
ThirdParty/go/pkg/
ThirdParty/go/src/*
!ThirdParty/go/src/mapd/

# sphinx docs
!docs/**/Makefile
*.pyc
docs/build/
docs/generated-docs/
docs/sphinx-env

# java-generated files
java/**/target/
java/thrift/src/
*.classpath
*.project

ThirdParty/
<<<<<<< HEAD
data/
=======

# IntelliJ/CLion settings files
.idea
*.iml
>>>>>>> 830581c8
<|MERGE_RESOLUTION|>--- conflicted
+++ resolved
@@ -74,11 +74,8 @@
 *.project
 
 ThirdParty/
-<<<<<<< HEAD
 data/
-=======
 
 # IntelliJ/CLion settings files
 .idea
-*.iml
->>>>>>> 830581c8
+*.iml